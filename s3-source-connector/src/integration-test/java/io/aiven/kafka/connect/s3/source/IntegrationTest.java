/*
 * Copyright 2024 Aiven Oy
 *
 * Licensed under the Apache License, Version 2.0 (the "License");
 * you may not use this file except in compliance with the License.
 * You may obtain a copy of the License at
 *
 * http://www.apache.org/licenses/LICENSE-2.0
 *
 * Unless required by applicable law or agreed to in writing, software
 * distributed under the License is distributed on an "AS IS" BASIS,
 * WITHOUT WARRANTIES OR CONDITIONS OF ANY KIND, either express or implied.
 * See the License for the specific language governing permissions and
 * limitations under the License.
 */

package io.aiven.kafka.connect.s3.source;

import static io.aiven.kafka.connect.common.config.CommonConfig.MAX_TASKS;
import static io.aiven.kafka.connect.common.config.FileNameFragment.FILE_NAME_TEMPLATE_CONFIG;
import static io.aiven.kafka.connect.common.config.FileNameFragment.FILE_PATH_PREFIX_TEMPLATE_CONFIG;
import static io.aiven.kafka.connect.common.config.SchemaRegistryFragment.AVRO_VALUE_SERIALIZER;
import static io.aiven.kafka.connect.common.config.SchemaRegistryFragment.INPUT_FORMAT_KEY;
import static io.aiven.kafka.connect.common.config.SchemaRegistryFragment.SCHEMA_REGISTRY_URL;
import static io.aiven.kafka.connect.common.config.SchemaRegistryFragment.VALUE_CONVERTER_SCHEMA_REGISTRY_URL;
import static io.aiven.kafka.connect.common.config.SourceConfigFragment.DISTRIBUTION_TYPE;
import static io.aiven.kafka.connect.common.config.SourceConfigFragment.TARGET_TOPICS;
import static io.aiven.kafka.connect.common.config.SourceConfigFragment.TARGET_TOPIC_PARTITIONS;
import static io.aiven.kafka.connect.config.s3.S3ConfigFragment.AWS_ACCESS_KEY_ID_CONFIG;
import static io.aiven.kafka.connect.config.s3.S3ConfigFragment.AWS_S3_BUCKET_NAME_CONFIG;
import static io.aiven.kafka.connect.config.s3.S3ConfigFragment.AWS_S3_ENDPOINT_CONFIG;
import static io.aiven.kafka.connect.config.s3.S3ConfigFragment.AWS_S3_PREFIX_CONFIG;
import static io.aiven.kafka.connect.config.s3.S3ConfigFragment.AWS_SECRET_ACCESS_KEY_CONFIG;
import static java.util.Map.entry;
import static org.assertj.core.api.Assertions.assertThat;
import static org.awaitility.Awaitility.await;

import java.io.IOException;
import java.nio.charset.StandardCharsets;
import java.nio.file.Files;
import java.nio.file.Path;
import java.time.Duration;
import java.time.ZonedDateTime;
import java.time.format.DateTimeFormatter;
import java.util.ArrayList;
import java.util.Collections;
import java.util.HashMap;
import java.util.HashSet;
import java.util.List;
import java.util.Map;
import java.util.Properties;
import java.util.Set;
import java.util.function.Function;
import java.util.stream.Collectors;
import java.util.stream.IntStream;

import org.apache.kafka.clients.admin.AdminClient;
import org.apache.kafka.clients.consumer.KafkaConsumer;
import org.apache.kafka.common.serialization.ByteArrayDeserializer;

import io.aiven.kafka.connect.common.source.input.InputFormat;
import io.aiven.kafka.connect.common.source.task.DistributionType;
import io.aiven.kafka.connect.s3.source.testutils.BucketAccessor;
import io.aiven.kafka.connect.s3.source.testutils.ContentUtils;

import com.fasterxml.jackson.databind.JsonNode;
import org.apache.avro.Schema;
import org.apache.avro.generic.GenericRecord;
import org.apache.commons.lang3.StringUtils;
import org.junit.jupiter.api.AfterEach;
import org.junit.jupiter.api.BeforeAll;
import org.junit.jupiter.api.BeforeEach;
import org.junit.jupiter.api.Test;
import org.junit.jupiter.api.TestInfo;
import org.junit.jupiter.params.ParameterizedTest;
import org.junit.jupiter.params.provider.ValueSource;
import org.slf4j.Logger;
import org.slf4j.LoggerFactory;
import org.testcontainers.containers.localstack.LocalStackContainer;
import org.testcontainers.junit.jupiter.Container;
import org.testcontainers.junit.jupiter.Testcontainers;
import software.amazon.awssdk.services.s3.S3Client;
import software.amazon.awssdk.services.s3.model.PutObjectRequest;

@Testcontainers
@SuppressWarnings("PMD.ExcessiveImports")
final class IntegrationTest implements IntegrationBase {

    private static final Logger LOGGER = LoggerFactory.getLogger(IntegrationTest.class);
    private static final String CONNECTOR_NAME = "aiven-s3-source-connector";
    private static final String COMMON_PREFIX = "s3-source-connector-for-apache-kafka-test-";
    private static final int OFFSET_FLUSH_INTERVAL_MS = 500;

    private static String s3Endpoint;
    private static String s3Prefix;
    private static BucketAccessor testBucketAccessor;

    @Container
    public static final LocalStackContainer LOCALSTACK = IntegrationBase.createS3Container();
    private SchemaRegistryContainer schemaRegistry;

    private AdminClient adminClient;
    private ConnectRunner connectRunner;

    private static S3Client s3Client;
    private TestInfo testInfo;

    @Override
    public S3Client getS3Client() {
        return s3Client;
    }

    @Override
    public String getS3Prefix() {
        return s3Prefix;
    }

    @BeforeAll
    public static void setUpAll() throws IOException, InterruptedException {
        s3Prefix = COMMON_PREFIX + ZonedDateTime.now().format(DateTimeFormatter.ISO_LOCAL_DATE_TIME) + "/";

        s3Client = IntegrationBase.createS3Client(LOCALSTACK);
        s3Endpoint = LOCALSTACK.getEndpoint().toString();
        testBucketAccessor = new BucketAccessor(s3Client, TEST_BUCKET_NAME);

        final Path pluginDir = IntegrationBase.getPluginDir();
        IntegrationBase.extractConnectorPlugin(pluginDir);
    }

    @BeforeEach
    void setUp(final TestInfo testInfo) throws Exception {
        testBucketAccessor.createBucket();
        this.testInfo = testInfo;

        connectRunner = new ConnectRunner(OFFSET_FLUSH_INTERVAL_MS);
        final List<Integer> ports = IntegrationBase.getKafkaListenerPorts();
        final int localListenerPort = ports.get(0);
        final int containerListenerPort = ports.get(1);
        connectRunner.startConnectCluster(CONNECTOR_NAME, localListenerPort, containerListenerPort);

        adminClient = newAdminClient(connectRunner.getBootstrapServers());
        final String topic = IntegrationBase.getTopic(testInfo);
        final var topics = List.of(topic);
        IntegrationBase.createTopics(adminClient, topics);

        // This should be done after the process listening the port is already started by host but
        // before the container that will access it is started.
        org.testcontainers.Testcontainers.exposeHostPorts(containerListenerPort);
        schemaRegistry = new SchemaRegistryContainer("host.testcontainers.internal:" + containerListenerPort);
        schemaRegistry.start();
        IntegrationBase.waitForRunningContainer(schemaRegistry);
    }

    @AfterEach
    void tearDown() {
        adminClient.close();
        connectRunner.deleteConnector(CONNECTOR_NAME);
        connectRunner.stopConnectCluster();
        schemaRegistry.stop();
        testBucketAccessor.removeBucket();
    }

    @ParameterizedTest
    @ValueSource(booleans = { true, false })
    void bytesTest(final boolean addPrefix) {
<<<<<<< HEAD
        final var topicName = IntegrationBase.topicName(testInfo);
        final DistributionType distributionType;
=======
        final var topic = IntegrationBase.getTopic(testInfo);
        final ObjectDistributionStrategy objectDistributionStrategy;
>>>>>>> 394f2d17
        final int partitionId = 0;
        final String prefixPattern = "topics/{{topic}}/partition={{partition}}/";
        objectDistributionStrategy = ObjectDistributionStrategy.PARTITION_IN_FILENAME;
        if (addPrefix) {
<<<<<<< HEAD
            distributionType = DistributionType.PARTITION;
            s3Prefix = "topics/" + topicName + "/partition=" + partitionId + "/";
        } else {
            distributionType = DistributionType.PARTITION;
=======
            s3Prefix = "topics/" + topic + "/partition=" + partitionId + "/";
>>>>>>> 394f2d17
        }

        final String fileNamePatternSeparator = "_";

<<<<<<< HEAD
        final Map<String, String> connectorConfig = getConfig(CONNECTOR_NAME, topicName, 1, distributionType, addPrefix,
                s3Prefix, prefixPattern, fileNamePatternSeparator);
=======
        /*
                final Map<String, String> connectorConfig = getConfig(CONNECTOR_NAME, topic, 1);

        connectorConfig.put(INPUT_FORMAT_KEY, InputFormat.BYTES.getValue());
         */

        final Map<String, String> connectorConfig = getConfig(CONNECTOR_NAME, topic, 1, objectDistributionStrategy,
                addPrefix, s3Prefix, prefixPattern, fileNamePatternSeparator);
>>>>>>> 394f2d17

        connectorConfig.put(INPUT_FORMAT_KEY, InputFormat.BYTES.getValue());
        connectRunner.configureConnector(CONNECTOR_NAME, connectorConfig);

        final String testData1 = "Hello, Kafka Connect S3 Source! object 1";
        final String testData2 = "Hello, Kafka Connect S3 Source! object 2";

        final List<String> offsetKeys = new ArrayList<>();

        // write 2 objects to s3
        offsetKeys.add(writeToS3(topic, testData1.getBytes(StandardCharsets.UTF_8), "00000"));
        offsetKeys.add(writeToS3(topic, testData2.getBytes(StandardCharsets.UTF_8), "00000"));
        offsetKeys.add(writeToS3(topic, testData1.getBytes(StandardCharsets.UTF_8), "00001"));
        offsetKeys.add(writeToS3(topic, testData2.getBytes(StandardCharsets.UTF_8), "00001"));
        offsetKeys.add(writeToS3(topic, new byte[0], "00003"));

        assertThat(testBucketAccessor.listObjects()).hasSize(5);

        // Poll messages from the Kafka topic and verify the consumed data
        final List<String> records = IntegrationBase.consumeByteMessages(topic, 4,
                connectRunner.getBootstrapServers());

        // Verify that the correct data is read from the S3 bucket and pushed to Kafka
        assertThat(records).containsOnly(testData1, testData2);

        // Verify offset positions
        final Map<String, Object> expectedOffsetRecords = offsetKeys.subList(0, offsetKeys.size() - 1)
                .stream()
                .collect(Collectors.toMap(Function.identity(), s -> 1));
        verifyOffsetPositions(expectedOffsetRecords, connectRunner.getBootstrapServers());
    }

    @Test
    void avroTest(final TestInfo testInfo) throws IOException {
        final var topic = IntegrationBase.getTopic(testInfo);
        final boolean addPrefix = false;
<<<<<<< HEAD
        final Map<String, String> connectorConfig = getAvroConfig(topicName, InputFormat.AVRO, addPrefix, "", "",
                DistributionType.OBJECT_HASH);
=======
        s3Prefix = "";
        //final Map<String, String> connectorConfig = getAvroConfig(topic, InputFormat.AVRO);
        final Map<String, String> connectorConfig = getAvroConfig(topic, InputFormat.AVRO, addPrefix, "", "",
                ObjectDistributionStrategy.OBJECT_HASH);
>>>>>>> 394f2d17

        connectRunner.configureConnector(CONNECTOR_NAME, connectorConfig);

        // Define Avro schema
        final String schemaJson = "{\n" + "  \"type\": \"record\",\n" + "  \"name\": \"TestRecord\",\n"
                + "  \"fields\": [\n" + "    {\"name\": \"message\", \"type\": \"string\"},\n"
                + "    {\"name\": \"id\", \"type\": \"int\"}\n" + "  ]\n" + "}";
        final Schema.Parser parser = new Schema.Parser();
        final Schema schema = parser.parse(schemaJson);

        final int numOfRecsFactor = 5000;

        final byte[] outputStream1 = IntegrationBase.generateNextAvroMessagesStartingFromId(1, numOfRecsFactor, schema);
        final byte[] outputStream2 = IntegrationBase.generateNextAvroMessagesStartingFromId(numOfRecsFactor + 1,
                numOfRecsFactor, schema);
        final byte[] outputStream3 = IntegrationBase.generateNextAvroMessagesStartingFromId(2 * numOfRecsFactor + 1,
                numOfRecsFactor, schema);
        final byte[] outputStream4 = IntegrationBase.generateNextAvroMessagesStartingFromId(3 * numOfRecsFactor + 1,
                numOfRecsFactor, schema);
        final byte[] outputStream5 = IntegrationBase.generateNextAvroMessagesStartingFromId(4 * numOfRecsFactor + 1,
                numOfRecsFactor, schema);

        final Set<String> offsetKeys = new HashSet<>();

        offsetKeys.add(writeToS3(topic, outputStream1, "00001"));
        offsetKeys.add(writeToS3(topic, outputStream2, "00001"));

        offsetKeys.add(writeToS3(topic, outputStream3, "00002"));
        offsetKeys.add(writeToS3(topic, outputStream4, "00002"));
        offsetKeys.add(writeToS3(topic, outputStream5, "00002"));

        assertThat(testBucketAccessor.listObjects()).hasSize(5);

        // Poll Avro messages from the Kafka topic and deserialize them
        // Waiting for 25k kafka records in this test so a longer Duration is added.
        final List<GenericRecord> records = IntegrationBase.consumeAvroMessages(topic, numOfRecsFactor * 5,
                Duration.ofMinutes(3), connectRunner.getBootstrapServers(), schemaRegistry.getSchemaRegistryUrl());
        // Ensure this method deserializes Avro

        // Verify that the correct data is read from the S3 bucket and pushed to Kafka
        assertThat(records).map(record -> entry(record.get("id"), String.valueOf(record.get("message"))))
                .contains(entry(1, "Hello, Kafka Connect S3 Source! object 1"),
                        entry(2, "Hello, Kafka Connect S3 Source! object 2"),
                        entry(numOfRecsFactor, "Hello, Kafka Connect S3 Source! object " + numOfRecsFactor),
                        entry(2 * numOfRecsFactor, "Hello, Kafka Connect S3 Source! object " + (2 * numOfRecsFactor)),
                        entry(3 * numOfRecsFactor, "Hello, Kafka Connect S3 Source! object " + (3 * numOfRecsFactor)),
                        entry(4 * numOfRecsFactor, "Hello, Kafka Connect S3 Source! object " + (4 * numOfRecsFactor)),
                        entry(5 * numOfRecsFactor, "Hello, Kafka Connect S3 Source! object " + (5 * numOfRecsFactor)));

        verifyOffsetPositions(offsetKeys.stream().collect(Collectors.toMap(Function.identity(), s -> numOfRecsFactor)),
                connectRunner.getBootstrapServers());
    }

    @ParameterizedTest
    @ValueSource(booleans = { true, false })
    void parquetTest(final boolean addPrefix) throws IOException {
<<<<<<< HEAD
        final var topicName = IntegrationBase.topicName(testInfo);

        final String partition = "0";
        final DistributionType distributionType;
        final String prefixPattern = "bucket/topics/{{topic}}/partition/{{partition}}/";
        String s3Prefix = "";
        distributionType = DistributionType.PARTITION;
        if (addPrefix) {
            s3Prefix = "bucket/topics/" + topicName + "/partition/" + partition + "/";
        }
=======
        final var topic = IntegrationBase.getTopic(testInfo);
        final ObjectDistributionStrategy objectDistributionStrategy;
        final String prefixPattern = "bucket/topics/{{topic}}/partition/{{partition}}/";
        final String partition = "00000";
        s3Prefix = addPrefix ?  "bucket/topics/" + topic + "/partition/" + partition + "/" : "";
        objectDistributionStrategy = ObjectDistributionStrategy.PARTITION_IN_FILENAME;
>>>>>>> 394f2d17

        final String fileName = org.apache.commons.lang3.StringUtils.defaultIfBlank(getS3Prefix(), "") + topic + "-"
                + partition + "-" + System.currentTimeMillis() + ".txt";
        final String name = "testuser";

<<<<<<< HEAD
        final Map<String, String> connectorConfig = getAvroConfig(topicName, InputFormat.PARQUET, addPrefix, s3Prefix,
                prefixPattern, distributionType);
=======
        //final Map<String, String> connectorConfig = getAvroConfig(topic, InputFormat.PARQUET);
        final Map<String, String> connectorConfig = getAvroConfig(topic, InputFormat.PARQUET, addPrefix, s3Prefix,
                prefixPattern, objectDistributionStrategy);
>>>>>>> 394f2d17
        connectRunner.configureConnector(CONNECTOR_NAME, connectorConfig);
        final Path path = ContentUtils.getTmpFilePath(name);

        try {
            s3Client.putObject(PutObjectRequest.builder().bucket(TEST_BUCKET_NAME).key(fileName).build(), path);
        } catch (final Exception e) { // NOPMD broad exception caught
            LOGGER.error("Error in reading file {}", e.getMessage(), e);
        } finally {
            Files.delete(path);
        }

        // Waiting for a small number of messages so using a smaller Duration of a minute
        final List<GenericRecord> records = IntegrationBase.consumeAvroMessages(topic, 100, Duration.ofSeconds(60),
                connectRunner.getBootstrapServers(), schemaRegistry.getSchemaRegistryUrl());
        final List<String> expectedRecordNames = IntStream.range(0, 100)
                .mapToObj(i -> name + i)
                .collect(Collectors.toList());
        assertThat(records).extracting(record -> record.get("name").toString())
                .containsExactlyInAnyOrderElementsOf(expectedRecordNames);
    }

    private Map<String, String> getAvroConfig(final String topic, final InputFormat inputFormat,
            final boolean addPrefix, final String s3Prefix, final String prefixPattern,
<<<<<<< HEAD
            final DistributionType distributionType) {
        final Map<String, String> connectorConfig = getConfig(CONNECTOR_NAME, topicName, 4, distributionType, addPrefix,
                s3Prefix, prefixPattern, "-");
=======
            final ObjectDistributionStrategy objectDistributionStrategy) {
        //        final Map<String, String> connectorConfig = getConfig(CONNECTOR_NAME, topic, 4);
        final Map<String, String> connectorConfig = getConfig(CONNECTOR_NAME, topic, 4, objectDistributionStrategy,
                addPrefix, s3Prefix, prefixPattern, "-");
>>>>>>> 394f2d17
        connectorConfig.put(INPUT_FORMAT_KEY, inputFormat.getValue());
        connectorConfig.put(SCHEMA_REGISTRY_URL, schemaRegistry.getSchemaRegistryUrl());
        connectorConfig.put(VALUE_CONVERTER_KEY, "io.confluent.connect.avro.AvroConverter");
        connectorConfig.put(VALUE_CONVERTER_SCHEMA_REGISTRY_URL, schemaRegistry.getSchemaRegistryUrl());
        connectorConfig.put(AVRO_VALUE_SERIALIZER, "io.confluent.kafka.serializers.KafkaAvroSerializer");
        return connectorConfig;
    }

    @Test
    void jsonTest(final TestInfo testInfo) {
<<<<<<< HEAD
        final var topicName = IntegrationBase.topicName(testInfo);
        final Map<String, String> connectorConfig = getConfig(CONNECTOR_NAME, topicName, 1, DistributionType.PARTITION,
                false, "", "", "-");
=======
        final var topic = IntegrationBase.getTopic(testInfo);
        final Map<String, String> connectorConfig = getConfig(CONNECTOR_NAME, topic, 1,
                ObjectDistributionStrategy.PARTITION_IN_FILENAME, false, "", "", "-");
>>>>>>> 394f2d17
        connectorConfig.put(INPUT_FORMAT_KEY, InputFormat.JSONL.getValue());
        connectorConfig.put(VALUE_CONVERTER_KEY, "org.apache.kafka.connect.json.JsonConverter");

        connectRunner.configureConnector(CONNECTOR_NAME, connectorConfig);
        final String testMessage = "This is a test ";
        final StringBuilder jsonBuilder = new StringBuilder();
        for (int i = 0; i < 500; i++) {
            final String jsonContent = "{\"message\": \"" + testMessage + "\", \"id\":\"" + i + "\"}";
            jsonBuilder.append(jsonContent).append("\n"); // NOPMD
        }
        final byte[] jsonBytes = jsonBuilder.toString().getBytes(StandardCharsets.UTF_8);

        final String offsetKey = writeToS3(topic, jsonBytes, "00001");

        // Poll Json messages from the Kafka topic and deserialize them
        final List<JsonNode> records = IntegrationBase.consumeJsonMessages(topic, 500,
                connectRunner.getBootstrapServers());

        assertThat(records).map(jsonNode -> jsonNode.get("payload")).anySatisfy(jsonNode -> {
            assertThat(jsonNode.get("message").asText()).contains(testMessage);
            assertThat(jsonNode.get("id").asText()).contains("1");
        });

        // Verify offset positions
        verifyOffsetPositions(Map.of(offsetKey, 500), connectRunner.getBootstrapServers());
    }

    private Map<String, String> getConfig(final String connectorName, final String topics, final int maxTasks,
            final DistributionType taskDistributionConfig, final boolean addPrefix, final String s3Prefix,
            final String prefixPattern, final String fileNameSeparator) {
        final Map<String, String> config = new HashMap<>(basicS3ConnectorConfig(addPrefix, s3Prefix));
        config.put("name", connectorName);
        config.put(TARGET_TOPICS, topics);
        config.put("key.converter", "org.apache.kafka.connect.converters.ByteArrayConverter");
        config.put(VALUE_CONVERTER_KEY, "org.apache.kafka.connect.converters.ByteArrayConverter");
        config.put(MAX_TASKS, String.valueOf(maxTasks));
        config.put(DISTRIBUTION_TYPE, taskDistributionConfig.value());
        config.put(FILE_NAME_TEMPLATE_CONFIG,
                "{{topic}}" + fileNameSeparator + "{{partition}}" + fileNameSeparator + "{{start_offset}}");
        if (addPrefix) {
            config.put(FILE_PATH_PREFIX_TEMPLATE_CONFIG, prefixPattern);
        }
        return config;
    }

    private static Map<String, String> basicS3ConnectorConfig(final boolean addPrefix, final String s3Prefix) {
        final Map<String, String> config = new HashMap<>();
        config.put("connector.class", AivenKafkaConnectS3SourceConnector.class.getName());
        config.put(AWS_ACCESS_KEY_ID_CONFIG, S3_ACCESS_KEY_ID);
        config.put(AWS_SECRET_ACCESS_KEY_CONFIG, S3_SECRET_ACCESS_KEY);
        config.put(AWS_S3_ENDPOINT_CONFIG, s3Endpoint);
        config.put(AWS_S3_BUCKET_NAME_CONFIG, TEST_BUCKET_NAME);
        if (addPrefix) {
            config.put(AWS_S3_PREFIX_CONFIG, s3Prefix);
        }
        config.put(TARGET_TOPIC_PARTITIONS, "0,1");
        return config;
    }

    static void verifyOffsetPositions(final Map<String, Object> expectedRecords, final String bootstrapServers) {
        final Properties consumerProperties = IntegrationBase.getConsumerProperties(bootstrapServers,
                ByteArrayDeserializer.class, ByteArrayDeserializer.class);

        final Map<String, Object> offsetRecs = new HashMap<>();
        try (KafkaConsumer<byte[], byte[]> consumer = new KafkaConsumer<>(consumerProperties)) {
            consumer.subscribe(Collections.singletonList("connect-offset-topic-" + CONNECTOR_NAME));
            await().atMost(Duration.ofMinutes(1)).pollInterval(Duration.ofSeconds(1)).untilAsserted(() -> {
                offsetRecs.putAll(IntegrationBase.consumeOffsetMessages(consumer));
                assertThat(offsetRecs).containsExactlyInAnyOrderEntriesOf(expectedRecords);
            });
        }
    }
}<|MERGE_RESOLUTION|>--- conflicted
+++ resolved
@@ -66,7 +66,6 @@
 import com.fasterxml.jackson.databind.JsonNode;
 import org.apache.avro.Schema;
 import org.apache.avro.generic.GenericRecord;
-import org.apache.commons.lang3.StringUtils;
 import org.junit.jupiter.api.AfterEach;
 import org.junit.jupiter.api.BeforeAll;
 import org.junit.jupiter.api.BeforeEach;
@@ -163,42 +162,19 @@
     @ParameterizedTest
     @ValueSource(booleans = { true, false })
     void bytesTest(final boolean addPrefix) {
-<<<<<<< HEAD
-        final var topicName = IntegrationBase.topicName(testInfo);
-        final DistributionType distributionType;
-=======
+
         final var topic = IntegrationBase.getTopic(testInfo);
-        final ObjectDistributionStrategy objectDistributionStrategy;
->>>>>>> 394f2d17
         final int partitionId = 0;
         final String prefixPattern = "topics/{{topic}}/partition={{partition}}/";
-        objectDistributionStrategy = ObjectDistributionStrategy.PARTITION_IN_FILENAME;
+
         if (addPrefix) {
-<<<<<<< HEAD
-            distributionType = DistributionType.PARTITION;
-            s3Prefix = "topics/" + topicName + "/partition=" + partitionId + "/";
-        } else {
-            distributionType = DistributionType.PARTITION;
-=======
             s3Prefix = "topics/" + topic + "/partition=" + partitionId + "/";
->>>>>>> 394f2d17
         }
 
         final String fileNamePatternSeparator = "_";
 
-<<<<<<< HEAD
-        final Map<String, String> connectorConfig = getConfig(CONNECTOR_NAME, topicName, 1, distributionType, addPrefix,
-                s3Prefix, prefixPattern, fileNamePatternSeparator);
-=======
-        /*
-                final Map<String, String> connectorConfig = getConfig(CONNECTOR_NAME, topic, 1);
-
-        connectorConfig.put(INPUT_FORMAT_KEY, InputFormat.BYTES.getValue());
-         */
-
-        final Map<String, String> connectorConfig = getConfig(CONNECTOR_NAME, topic, 1, objectDistributionStrategy,
+        final Map<String, String> connectorConfig = getConfig(CONNECTOR_NAME, topic, 1, DistributionType.PARTITION,
                 addPrefix, s3Prefix, prefixPattern, fileNamePatternSeparator);
->>>>>>> 394f2d17
 
         connectorConfig.put(INPUT_FORMAT_KEY, InputFormat.BYTES.getValue());
         connectRunner.configureConnector(CONNECTOR_NAME, connectorConfig);
@@ -218,8 +194,7 @@
         assertThat(testBucketAccessor.listObjects()).hasSize(5);
 
         // Poll messages from the Kafka topic and verify the consumed data
-        final List<String> records = IntegrationBase.consumeByteMessages(topic, 4,
-                connectRunner.getBootstrapServers());
+        final List<String> records = IntegrationBase.consumeByteMessages(topic, 4, connectRunner.getBootstrapServers());
 
         // Verify that the correct data is read from the S3 bucket and pushed to Kafka
         assertThat(records).containsOnly(testData1, testData2);
@@ -235,15 +210,8 @@
     void avroTest(final TestInfo testInfo) throws IOException {
         final var topic = IntegrationBase.getTopic(testInfo);
         final boolean addPrefix = false;
-<<<<<<< HEAD
-        final Map<String, String> connectorConfig = getAvroConfig(topicName, InputFormat.AVRO, addPrefix, "", "",
+        final Map<String, String> connectorConfig = getAvroConfig(topic, InputFormat.AVRO, addPrefix, "", "",
                 DistributionType.OBJECT_HASH);
-=======
-        s3Prefix = "";
-        //final Map<String, String> connectorConfig = getAvroConfig(topic, InputFormat.AVRO);
-        final Map<String, String> connectorConfig = getAvroConfig(topic, InputFormat.AVRO, addPrefix, "", "",
-                ObjectDistributionStrategy.OBJECT_HASH);
->>>>>>> 394f2d17
 
         connectRunner.configureConnector(CONNECTOR_NAME, connectorConfig);
 
@@ -300,38 +268,22 @@
     @ParameterizedTest
     @ValueSource(booleans = { true, false })
     void parquetTest(final boolean addPrefix) throws IOException {
-<<<<<<< HEAD
-        final var topicName = IntegrationBase.topicName(testInfo);
+        final var topic = IntegrationBase.getTopic(testInfo);
 
         final String partition = "0";
-        final DistributionType distributionType;
         final String prefixPattern = "bucket/topics/{{topic}}/partition/{{partition}}/";
         String s3Prefix = "";
-        distributionType = DistributionType.PARTITION;
+
         if (addPrefix) {
-            s3Prefix = "bucket/topics/" + topicName + "/partition/" + partition + "/";
-        }
-=======
-        final var topic = IntegrationBase.getTopic(testInfo);
-        final ObjectDistributionStrategy objectDistributionStrategy;
-        final String prefixPattern = "bucket/topics/{{topic}}/partition/{{partition}}/";
-        final String partition = "00000";
-        s3Prefix = addPrefix ?  "bucket/topics/" + topic + "/partition/" + partition + "/" : "";
-        objectDistributionStrategy = ObjectDistributionStrategy.PARTITION_IN_FILENAME;
->>>>>>> 394f2d17
+            s3Prefix = "bucket/topics/" + topic + "/partition/" + partition + "/";
+        }
 
         final String fileName = org.apache.commons.lang3.StringUtils.defaultIfBlank(getS3Prefix(), "") + topic + "-"
                 + partition + "-" + System.currentTimeMillis() + ".txt";
         final String name = "testuser";
 
-<<<<<<< HEAD
-        final Map<String, String> connectorConfig = getAvroConfig(topicName, InputFormat.PARQUET, addPrefix, s3Prefix,
-                prefixPattern, distributionType);
-=======
-        //final Map<String, String> connectorConfig = getAvroConfig(topic, InputFormat.PARQUET);
         final Map<String, String> connectorConfig = getAvroConfig(topic, InputFormat.PARQUET, addPrefix, s3Prefix,
-                prefixPattern, objectDistributionStrategy);
->>>>>>> 394f2d17
+                prefixPattern, DistributionType.PARTITION);
         connectRunner.configureConnector(CONNECTOR_NAME, connectorConfig);
         final Path path = ContentUtils.getTmpFilePath(name);
 
@@ -355,16 +307,10 @@
 
     private Map<String, String> getAvroConfig(final String topic, final InputFormat inputFormat,
             final boolean addPrefix, final String s3Prefix, final String prefixPattern,
-<<<<<<< HEAD
             final DistributionType distributionType) {
-        final Map<String, String> connectorConfig = getConfig(CONNECTOR_NAME, topicName, 4, distributionType, addPrefix,
+        final Map<String, String> connectorConfig = getConfig(CONNECTOR_NAME, topic, 4, distributionType, addPrefix,
                 s3Prefix, prefixPattern, "-");
-=======
-            final ObjectDistributionStrategy objectDistributionStrategy) {
-        //        final Map<String, String> connectorConfig = getConfig(CONNECTOR_NAME, topic, 4);
-        final Map<String, String> connectorConfig = getConfig(CONNECTOR_NAME, topic, 4, objectDistributionStrategy,
-                addPrefix, s3Prefix, prefixPattern, "-");
->>>>>>> 394f2d17
+
         connectorConfig.put(INPUT_FORMAT_KEY, inputFormat.getValue());
         connectorConfig.put(SCHEMA_REGISTRY_URL, schemaRegistry.getSchemaRegistryUrl());
         connectorConfig.put(VALUE_CONVERTER_KEY, "io.confluent.connect.avro.AvroConverter");
@@ -375,15 +321,10 @@
 
     @Test
     void jsonTest(final TestInfo testInfo) {
-<<<<<<< HEAD
-        final var topicName = IntegrationBase.topicName(testInfo);
-        final Map<String, String> connectorConfig = getConfig(CONNECTOR_NAME, topicName, 1, DistributionType.PARTITION,
+
+        final var topic = IntegrationBase.getTopic(testInfo);
+        final Map<String, String> connectorConfig = getConfig(CONNECTOR_NAME, topic, 1, DistributionType.PARTITION,
                 false, "", "", "-");
-=======
-        final var topic = IntegrationBase.getTopic(testInfo);
-        final Map<String, String> connectorConfig = getConfig(CONNECTOR_NAME, topic, 1,
-                ObjectDistributionStrategy.PARTITION_IN_FILENAME, false, "", "", "-");
->>>>>>> 394f2d17
         connectorConfig.put(INPUT_FORMAT_KEY, InputFormat.JSONL.getValue());
         connectorConfig.put(VALUE_CONVERTER_KEY, "org.apache.kafka.connect.json.JsonConverter");
 
