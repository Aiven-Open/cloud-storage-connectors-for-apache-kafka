--- conflicted
+++ resolved
@@ -104,6 +104,8 @@
 
     S3Client getS3Client();
 
+    String getS3Prefix();
+
     /**
      * Write file to s3 with the specified key and data.
      *
@@ -133,14 +135,9 @@
      * @return the key prefixed by {@link io.aiven.kafka.connect.s3.source.utils.S3OffsetManagerEntry#OBJECT_KEY} and
      *         {@link OffsetManager}
      */
-<<<<<<< HEAD
     default String writeToS3(final String topic, final byte[] testDataBytes, final String partitionId) {
         final String objectKey = org.apache.commons.lang3.StringUtils.defaultIfBlank(getS3Prefix(), "") + topic + "-"
                 + partitionId + "-" + System.currentTimeMillis() + ".txt";
-=======
-    default String writeToS3(final String topicName, final byte[] testDataBytes, final String partitionId) {
-        final String objectKey = topicName + "-" + partitionId + "-" + System.currentTimeMillis() + ".txt";
->>>>>>> 6b967d37
         writeToS3WithKey(objectKey, testDataBytes);
         return objectKey;
 
@@ -274,7 +271,6 @@
             final Map<String, Object> keyDetails = (Map<String, Object>) key.get(1);
             messages.put((String) keyDetails.get(OBJECT_KEY), offsetRec.get(RECORD_COUNT));
         }
-
         return messages;
     }
 
