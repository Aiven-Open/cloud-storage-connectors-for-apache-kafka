/*
 * Copyright 2024 Aiven Oy
 *
 * Licensed under the Apache License, Version 2.0 (the "License");
 * you may not use this file except in compliance with the License.
 * You may obtain a copy of the License at
 *
 * http://www.apache.org/licenses/LICENSE-2.0
 *
 * Unless required by applicable law or agreed to in writing, software
 * distributed under the License is distributed on an "AS IS" BASIS,
 * WITHOUT WARRANTIES OR CONDITIONS OF ANY KIND, either express or implied.
 * See the License for the specific language governing permissions and
 * limitations under the License.
 */

package io.aiven.kafka.connect.s3.source;

import static io.aiven.kafka.connect.s3.source.S3SourceTask.OBJECT_KEY;
import static io.aiven.kafka.connect.s3.source.utils.OffsetManager.SEPARATOR;
import static org.assertj.core.api.Assertions.assertThat;
import static org.awaitility.Awaitility.await;

import java.io.ByteArrayOutputStream;
import java.io.File;
import java.io.IOException;
import java.net.ServerSocket;
import java.net.URI;
import java.nio.file.Files;
import java.nio.file.Path;
import java.time.Duration;
import java.util.ArrayList;
import java.util.Arrays;
import java.util.Collections;
import java.util.HashMap;
import java.util.List;
import java.util.Map;
import java.util.Properties;
import java.util.concurrent.ExecutionException;
import java.util.stream.Collectors;

import org.apache.kafka.clients.admin.AdminClient;
import org.apache.kafka.clients.admin.AdminClientConfig;
import org.apache.kafka.clients.admin.NewTopic;
import org.apache.kafka.clients.consumer.ConsumerConfig;
import org.apache.kafka.clients.consumer.ConsumerRecord;
import org.apache.kafka.clients.consumer.ConsumerRecords;
import org.apache.kafka.clients.consumer.KafkaConsumer;
import org.apache.kafka.common.serialization.ByteArrayDeserializer;
import org.apache.kafka.common.serialization.Deserializer;
import org.apache.kafka.common.serialization.StringDeserializer;
import org.apache.kafka.connect.json.JsonDeserializer;

import com.fasterxml.jackson.core.type.TypeReference;
import com.fasterxml.jackson.databind.JsonNode;
import com.fasterxml.jackson.databind.ObjectMapper;
import io.confluent.kafka.serializers.KafkaAvroDeserializer;
import org.apache.avro.Schema;
import org.apache.avro.file.DataFileWriter;
import org.apache.avro.generic.GenericData;
import org.apache.avro.generic.GenericDatumWriter;
import org.apache.avro.generic.GenericRecord;
import org.apache.avro.io.DatumWriter;
import org.junit.jupiter.api.TestInfo;
import org.testcontainers.containers.Container;
import org.testcontainers.containers.localstack.LocalStackContainer;
import org.testcontainers.utility.DockerImageName;
import software.amazon.awssdk.auth.credentials.AwsBasicCredentials;
import software.amazon.awssdk.auth.credentials.StaticCredentialsProvider;
import software.amazon.awssdk.core.sync.RequestBody;
import software.amazon.awssdk.regions.Region;
import software.amazon.awssdk.services.s3.S3Client;
import software.amazon.awssdk.services.s3.model.PutObjectRequest;

public interface IntegrationBase {
    String PLUGINS_S3_SOURCE_CONNECTOR_FOR_APACHE_KAFKA = "plugins/s3-source-connector-for-apache-kafka/";
    String S3_SOURCE_CONNECTOR_FOR_APACHE_KAFKA_TEST = "s3-source-connector-for-apache-kafka-test-";
    ObjectMapper OBJECT_MAPPER = new ObjectMapper();
    String TEST_BUCKET_NAME = "test-bucket0";
    String S3_ACCESS_KEY_ID = "test-key-id0";
    String VALUE_CONVERTER_KEY = "value.converter";
    String S3_SECRET_ACCESS_KEY = "test_secret_key0";

    static byte[] generateNextAvroMessagesStartingFromId(final int messageId, final int noOfAvroRecs,
            final Schema schema) throws IOException {
        final DatumWriter<GenericRecord> datumWriter = new GenericDatumWriter<>(schema);
        try (DataFileWriter<GenericRecord> dataFileWriter = new DataFileWriter<>(datumWriter);
                ByteArrayOutputStream outputStream = new ByteArrayOutputStream()) {
            dataFileWriter.create(schema, outputStream);
            for (int i = messageId; i < messageId + noOfAvroRecs; i++) {
                final GenericRecord avroRecord = new GenericData.Record(schema); // NOPMD
                avroRecord.put("message", "Hello, Kafka Connect S3 Source! object " + i);
                avroRecord.put("id", i);
                dataFileWriter.append(avroRecord);
            }

            dataFileWriter.flush();
            return outputStream.toByteArray();
        }
    }

    S3Client getS3Client();

    String getS3Prefix();

    default String writeToS3(final String topicName, final byte[] testDataBytes, final String partitionId) {
        final String objectKey = org.apache.commons.lang3.StringUtils.defaultIfBlank(getS3Prefix(), "") + topicName
                + "-" + partitionId + "-" + System.currentTimeMillis() + ".txt";
        final PutObjectRequest request = PutObjectRequest.builder()
                .bucket(IntegrationTest.TEST_BUCKET_NAME)
                .key(objectKey)
                .build();
        getS3Client().putObject(request, RequestBody.fromBytes(testDataBytes));
        return OBJECT_KEY + SEPARATOR + objectKey;
    }

    default AdminClient newAdminClient(final String bootstrapServers) {
        final Properties adminClientConfig = new Properties();
        adminClientConfig.put(AdminClientConfig.BOOTSTRAP_SERVERS_CONFIG, bootstrapServers);
        return AdminClient.create(adminClientConfig);
    }

    static void extractConnectorPlugin(Path pluginDir) throws IOException, InterruptedException {
        final File distFile = new File(System.getProperty("integration-test.distribution.file.path"));
        assertThat(distFile).exists();

        final String cmd = String.format("tar -xf %s --strip-components=1 -C %s", distFile, pluginDir.toString());
        final Process process = Runtime.getRuntime().exec(cmd);
        assert process.waitFor() == 0;
    }

    static Path getPluginDir() throws IOException {
        final Path testDir = Files.createTempDirectory(S3_SOURCE_CONNECTOR_FOR_APACHE_KAFKA_TEST);
        return Files.createDirectories(testDir.resolve(PLUGINS_S3_SOURCE_CONNECTOR_FOR_APACHE_KAFKA));
    }

    static String topicName(final TestInfo testInfo) {
        return testInfo.getTestMethod().get().getName();
    }

    static void createTopics(final AdminClient adminClient, final List<String> topicNames)
            throws ExecutionException, InterruptedException {
        final var newTopics = topicNames.stream().map(s -> new NewTopic(s, 4, (short) 1)).collect(Collectors.toList());
        adminClient.createTopics(newTopics).all().get();
    }

    static void waitForRunningContainer(final Container<?> container) {
        await().atMost(Duration.ofMinutes(1)).until(container::isRunning);
    }

    static S3Client createS3Client(final LocalStackContainer localStackContainer) {
        return S3Client.builder()
                .endpointOverride(
                        URI.create(localStackContainer.getEndpointOverride(LocalStackContainer.Service.S3).toString()))
                .region(Region.of(localStackContainer.getRegion()))
                .credentialsProvider(StaticCredentialsProvider.create(AwsBasicCredentials
                        .create(localStackContainer.getAccessKey(), localStackContainer.getSecretKey())))
                .build();
    }

    static LocalStackContainer createS3Container() {
        return new LocalStackContainer(DockerImageName.parse("localstack/localstack:2.0.2"))
                .withServices(LocalStackContainer.Service.S3);
    }

    /**
     * Finds 2 simultaneously free port for Kafka listeners
     *
     * @return list of 2 ports
     * @throws IOException
     *             when port allocation failure happens
     */
    static List<Integer> getKafkaListenerPorts() throws IOException {
        try (ServerSocket socket = new ServerSocket(0); ServerSocket socket2 = new ServerSocket(0)) {
            return Arrays.asList(socket.getLocalPort(), socket2.getLocalPort());
        } catch (IOException e) {
            throw new IOException("Failed to allocate port for test", e);
        }
    }

    static List<String> consumeByteMessages(final String topic, final int expectedMessageCount,
            String bootstrapServers) {
        final Properties consumerProperties = getConsumerProperties(bootstrapServers, ByteArrayDeserializer.class,
                ByteArrayDeserializer.class);
        final List<byte[]> objects = consumeMessages(topic, expectedMessageCount, Duration.ofSeconds(60),
                consumerProperties);
        return objects.stream().map(String::new).collect(Collectors.toList());
    }

    static List<GenericRecord> consumeAvroMessages(final String topic, final int expectedMessageCount,
            final Duration expectedMaxDuration, final String bootstrapServers, final String schemaRegistryUrl) {
        final Properties consumerProperties = getConsumerProperties(bootstrapServers, StringDeserializer.class,
                KafkaAvroDeserializer.class, schemaRegistryUrl);
        return consumeMessages(topic, expectedMessageCount, expectedMaxDuration, consumerProperties);
    }

    static List<JsonNode> consumeJsonMessages(final String topic, final int expectedMessageCount,
            final String bootstrapServers) {
        final Properties consumerProperties = getConsumerProperties(bootstrapServers, StringDeserializer.class,
                JsonDeserializer.class);
        return consumeMessages(topic, expectedMessageCount, Duration.ofSeconds(60), consumerProperties);
    }

    static <K, V> List<V> consumeMessages(final String topic, final int expectedMessageCount,
            final Duration expectedMaxDuration, final Properties consumerProperties) {
        try (KafkaConsumer<K, V> consumer = new KafkaConsumer<>(consumerProperties)) {
            consumer.subscribe(Collections.singletonList(topic));

            final List<V> recordValues = new ArrayList<>();
<<<<<<< HEAD
            await().atMost(Duration.ofMinutes(1)).pollInterval(Duration.ofSeconds(5)).untilAsserted(() -> {
                final ConsumerRecords<K, V> records = consumer.poll(Duration.ofMillis(500L));
                for (final ConsumerRecord<K, V> record : records) {
                    recordValues.add(record.value());
                }
                assertThat(recordValues).hasSize(expectedMessageCount);
=======
            await().atMost(expectedMaxDuration).pollInterval(Duration.ofSeconds(1)).untilAsserted(() -> {
                assertThat(consumeRecordsInProgress(consumer, recordValues)).hasSize(expectedMessageCount);
>>>>>>> f6d30874
            });
            return recordValues;
        }
    }

    private static <K, V> List<V> consumeRecordsInProgress(KafkaConsumer<K, V> consumer, List<V> recordValues) {
        int recordsRetrieved;
        do {
            final ConsumerRecords<K, V> records = consumer.poll(Duration.ofMillis(500L));
            recordsRetrieved = records.count();
            for (final ConsumerRecord<K, V> record : records) {
                recordValues.add(record.value());
            }
            // Choosing 10 records as it allows for integration tests with a smaller max poll to be added
            // while maintaining efficiency, a slightly larger number could be added but this is slightly more efficient
            // than larger numbers.
        } while (recordsRetrieved > 10);
        return recordValues;
    }

    static Map<String, Object> consumeOffsetMessages(KafkaConsumer<byte[], byte[]> consumer) throws IOException {
        // Poll messages from the topic
        final Map<String, Object> messages = new HashMap<>();
        final ConsumerRecords<byte[], byte[]> records = consumer.poll(Duration.ofSeconds(1));
        for (final ConsumerRecord<byte[], byte[]> record : records) {
            Map<String, Object> offsetRec = OBJECT_MAPPER.readValue(record.value(), new TypeReference<>() { // NOPMD
            });
            messages.putAll(offsetRec);
        }
        return messages;
    }

    static <K, V> Properties getConsumerProperties(String bootstrapServers,
            Class<? extends Deserializer<K>> keyDeserializer, Class<? extends Deserializer<V>> valueDeserializer,
            String schemaRegistryUrl) {
        final Properties props = getConsumerProperties(bootstrapServers, keyDeserializer, valueDeserializer);
        props.put("specific.avro.reader", "false"); // Use GenericRecord instead of specific Avro classes
        props.put("schema.registry.url", schemaRegistryUrl); // URL of the schema registry
        return props;
    }

    static <K, V> Properties getConsumerProperties(String bootstrapServers,
            Class<? extends Deserializer<K>> keyDeserializer, Class<? extends Deserializer<V>> valueDeserializer) {
        final Properties props = new Properties();
        props.put(ConsumerConfig.BOOTSTRAP_SERVERS_CONFIG, bootstrapServers);
        props.put(ConsumerConfig.GROUP_ID_CONFIG, "test-consumer-group");
        props.put(ConsumerConfig.KEY_DESERIALIZER_CLASS_CONFIG, keyDeserializer.getName());
        props.put(ConsumerConfig.VALUE_DESERIALIZER_CLASS_CONFIG, valueDeserializer.getName());
        props.put(ConsumerConfig.AUTO_OFFSET_RESET_CONFIG, "earliest");
        return props;
    }
}<|MERGE_RESOLUTION|>--- conflicted
+++ resolved
@@ -207,17 +207,8 @@
             consumer.subscribe(Collections.singletonList(topic));
 
             final List<V> recordValues = new ArrayList<>();
-<<<<<<< HEAD
-            await().atMost(Duration.ofMinutes(1)).pollInterval(Duration.ofSeconds(5)).untilAsserted(() -> {
-                final ConsumerRecords<K, V> records = consumer.poll(Duration.ofMillis(500L));
-                for (final ConsumerRecord<K, V> record : records) {
-                    recordValues.add(record.value());
-                }
-                assertThat(recordValues).hasSize(expectedMessageCount);
-=======
             await().atMost(expectedMaxDuration).pollInterval(Duration.ofSeconds(1)).untilAsserted(() -> {
                 assertThat(consumeRecordsInProgress(consumer, recordValues)).hasSize(expectedMessageCount);
->>>>>>> f6d30874
             });
             return recordValues;
         }
