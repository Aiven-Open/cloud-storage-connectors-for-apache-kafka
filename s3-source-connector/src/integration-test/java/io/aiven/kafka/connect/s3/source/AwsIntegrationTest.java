--- conflicted
+++ resolved
@@ -137,15 +137,10 @@
      */
     @Test
     void sourceRecordIteratorBytesTest(final TestInfo testInfo) {
-<<<<<<< HEAD
-        final var topicName = IntegrationBase.topicName(testInfo);
+        final var topic = IntegrationBase.getTopic(testInfo);
         final int maxTasks = 1;
         final int taskId = 0;
-        final Map<String, String> configData = getConfig(topicName, maxTasks);
-=======
-        final var topic = IntegrationBase.getTopic(testInfo);
-        final Map<String, String> configData = getConfig(topic, 1);
->>>>>>> 394f2d17
+        final Map<String, String> configData = getConfig(topic, maxTasks);
 
         configData.put(INPUT_FORMAT_KEY, InputFormat.BYTES.getValue());
         configData.put(FILE_NAME_TEMPLATE_CONFIG, "{{topic}}-{{partition}}-{{start_offset}}");
@@ -179,12 +174,7 @@
         final AWSV2SourceClient sourceClient = new AWSV2SourceClient(s3SourceConfig);
 
         final Iterator<S3SourceRecord> sourceRecordIterator = new SourceRecordIterator(s3SourceConfig, offsetManager,
-<<<<<<< HEAD
                 TransformerFactory.getTransformer(InputFormat.BYTES), sourceClient);
-=======
-                TransformerFactory.getTransformer(InputFormat.BYTES), sourceClient, new HashDistributionStrategy(1),
-                "{{topic}}-{{partition}}-{{start_offset}}", 0);
->>>>>>> 394f2d17
 
         final HashSet<String> seenKeys = new HashSet<>();
         while (sourceRecordIterator.hasNext()) {
@@ -252,13 +242,7 @@
         final AWSV2SourceClient sourceClient = new AWSV2SourceClient(s3SourceConfig);
 
         final Iterator<S3SourceRecord> sourceRecordIterator = new SourceRecordIterator(s3SourceConfig, offsetManager,
-<<<<<<< HEAD
                 TransformerFactory.getTransformer(InputFormat.AVRO), sourceClient);
-=======
-                TransformerFactory.getTransformer(InputFormat.AVRO), sourceClient,
-                new HashDistributionStrategy(maxTasks),
-                "{{topic}}-{{partition}}-{{start_offset}}", taskId);
->>>>>>> 394f2d17
 
         final HashSet<String> seenKeys = new HashSet<>();
         final Map<String, List<Long>> seenRecords = new HashMap<>();
