--- conflicted
+++ resolved
@@ -23,6 +23,7 @@
 import static io.aiven.kafka.connect.config.s3.S3ConfigFragment.AWS_ACCESS_KEY_ID_CONFIG;
 import static io.aiven.kafka.connect.config.s3.S3ConfigFragment.AWS_S3_BUCKET_NAME_CONFIG;
 import static io.aiven.kafka.connect.config.s3.S3ConfigFragment.AWS_S3_ENDPOINT_CONFIG;
+import static io.aiven.kafka.connect.config.s3.S3ConfigFragment.AWS_S3_PREFIX_CONFIG;
 import static io.aiven.kafka.connect.config.s3.S3ConfigFragment.AWS_SECRET_ACCESS_KEY_CONFIG;
 import static org.assertj.core.api.Assertions.assertThat;
 import static org.mockito.ArgumentMatchers.any;
@@ -31,6 +32,8 @@
 
 import java.io.IOException;
 import java.nio.charset.StandardCharsets;
+import java.time.ZonedDateTime;
+import java.time.format.DateTimeFormatter;
 import java.util.ArrayList;
 import java.util.HashMap;
 import java.util.HashSet;
@@ -56,6 +59,7 @@
 
 import org.apache.avro.Schema;
 import org.junit.jupiter.api.AfterEach;
+import org.junit.jupiter.api.BeforeAll;
 import org.junit.jupiter.api.BeforeEach;
 import org.junit.jupiter.api.Test;
 import org.junit.jupiter.api.TestInfo;
@@ -73,14 +77,26 @@
     @Container
     public static final LocalStackContainer LOCALSTACK = IntegrationBase.createS3Container();
 
+    private static String s3Prefix;
+
     private S3Client s3Client;
     private String s3Endpoint;
 
     private BucketAccessor testBucketAccessor;
+
+    @Override
+    public String getS3Prefix() {
+        return s3Prefix;
+    }
 
     @Override
     public S3Client getS3Client() {
         return s3Client;
+    }
+
+    @BeforeAll
+    static void setUpAll() {
+        s3Prefix = COMMON_PREFIX + ZonedDateTime.now().format(DateTimeFormatter.ISO_LOCAL_DATE_TIME) + "/";
     }
 
     @BeforeEach
@@ -103,6 +119,7 @@
         config.put(AWS_SECRET_ACCESS_KEY_CONFIG, S3_SECRET_ACCESS_KEY);
         config.put(AWS_S3_ENDPOINT_CONFIG, s3Endpoint);
         config.put(AWS_S3_BUCKET_NAME_CONFIG, TEST_BUCKET_NAME);
+        config.put(AWS_S3_PREFIX_CONFIG, getS3Prefix());
         config.put(TARGET_TOPIC_PARTITIONS, "0,1");
         config.put(TARGET_TOPICS, topics);
         config.put("key.converter", "org.apache.kafka.connect.converters.ByteArrayConverter");
@@ -130,7 +147,6 @@
         final List<String> offsetKeys = new ArrayList<>();
         final List<String> expectedKeys = new ArrayList<>();
         // write 2 objects to s3
-<<<<<<< HEAD
         expectedKeys.add(writeToS3(topic, testData1.getBytes(StandardCharsets.UTF_8), "00000"));
         expectedKeys.add(writeToS3(topic, testData2.getBytes(StandardCharsets.UTF_8), "00000"));
         expectedKeys.add(writeToS3(topic, testData1.getBytes(StandardCharsets.UTF_8), "00001"));
@@ -139,16 +155,6 @@
         // we don't expext the empty one.
         offsetKeys.addAll(expectedKeys);
         offsetKeys.add(writeToS3(topic, new byte[0], "00003"));
-=======
-        expectedKeys.add(writeToS3(topicName, testData1.getBytes(StandardCharsets.UTF_8), "0"));
-        expectedKeys.add(writeToS3(topicName, testData2.getBytes(StandardCharsets.UTF_8), "0"));
-        expectedKeys.add(writeToS3(topicName, testData1.getBytes(StandardCharsets.UTF_8), "1"));
-        expectedKeys.add(writeToS3(topicName, testData2.getBytes(StandardCharsets.UTF_8), "1"));
-
-        // we don't expext the empty one.
-        offsetKeys.addAll(expectedKeys);
-        offsetKeys.add(writeToS3(topicName, new byte[0], "3"));
->>>>>>> 6b967d37
 
         assertThat(testBucketAccessor.listObjects()).hasSize(5);
 
@@ -164,7 +170,7 @@
 
         final Iterator<S3SourceRecord> sourceRecordIterator = new SourceRecordIterator(s3SourceConfig, offsetManager,
                 TransformerFactory.getTransformer(InputFormat.BYTES), sourceClient, new HashDistributionStrategy(1),
-                FilePatternUtils.configurePattern("{{topic}}-{{partition}}-{{start_offset}}"), 0);
+                "{{topic}}-{{partition}}-{{start_offset}}", 0);
 
         final HashSet<String> seenKeys = new HashSet<>();
         while (sourceRecordIterator.hasNext()) {
@@ -178,17 +184,11 @@
 
     @Test
     void sourceRecordIteratorAvroTest(final TestInfo testInfo) throws IOException {
-<<<<<<< HEAD
         final var topic = IntegrationBase.getTopic(testInfo);
-
-        final Map<String, String> configData = getConfig(topic, 1);
-=======
-        final var topicName = IntegrationBase.topicName(testInfo);
         final int maxTasks = 1;
         final int taskId = 0;
 
-        final Map<String, String> configData = getConfig(topicName, maxTasks);
->>>>>>> 6b967d37
+        final Map<String, String> configData = getConfig(topic, maxTasks);
 
         configData.put(INPUT_FORMAT_KEY, InputFormat.AVRO.getValue());
         configData.put(VALUE_CONVERTER_KEY, "io.confluent.connect.avro.AvroConverter");
@@ -215,21 +215,12 @@
 
         final Set<String> offsetKeys = new HashSet<>();
 
-<<<<<<< HEAD
         offsetKeys.add(writeToS3(topic, outputStream1, "00001"));
         offsetKeys.add(writeToS3(topic, outputStream2, "00001"));
 
         offsetKeys.add(writeToS3(topic, outputStream3, "00002"));
         offsetKeys.add(writeToS3(topic, outputStream4, "00002"));
         offsetKeys.add(writeToS3(topic, outputStream5, "00002"));
-=======
-        offsetKeys.add(writeToS3(topicName, outputStream1, "1"));
-        offsetKeys.add(writeToS3(topicName, outputStream2, "1"));
-
-        offsetKeys.add(writeToS3(topicName, outputStream3, "2"));
-        offsetKeys.add(writeToS3(topicName, outputStream4, "2"));
-        offsetKeys.add(writeToS3(topicName, outputStream5, "2"));
->>>>>>> 6b967d37
 
         assertThat(testBucketAccessor.listObjects()).hasSize(5);
 
@@ -246,7 +237,7 @@
         final Iterator<S3SourceRecord> sourceRecordIterator = new SourceRecordIterator(s3SourceConfig, offsetManager,
                 TransformerFactory.getTransformer(InputFormat.AVRO), sourceClient,
                 new HashDistributionStrategy(maxTasks),
-                FilePatternUtils.configurePattern("{{topic}}-{{partition}}-{{start_offset}}"), taskId);
+                "{{topic}}-{{partition}}-{{start_offset}}", taskId);
 
         final HashSet<String> seenKeys = new HashSet<>();
         final Map<String, List<Long>> seenRecords = new HashMap<>();
@@ -290,15 +281,8 @@
         final List<String> actualKeys = new ArrayList<>();
 
         // write 2 objects to s3
-<<<<<<< HEAD
         expectedKeys.add(writeToS3(topic, testData1.getBytes(StandardCharsets.UTF_8), "00000"));
         expectedKeys.add(writeToS3(topic, testData2.getBytes(StandardCharsets.UTF_8), "00000"));
-=======
-        expectedKeys.add(writeToS3(topicName, testData1.getBytes(StandardCharsets.UTF_8), "0")
-                .substring((OBJECT_KEY + SEPARATOR).length()));
-        expectedKeys.add(writeToS3(topicName, testData2.getBytes(StandardCharsets.UTF_8), "0")
-                .substring((OBJECT_KEY + SEPARATOR).length()));
->>>>>>> 6b967d37
 
         assertThat(testBucketAccessor.listObjects()).hasSize(2);
 
@@ -316,12 +300,7 @@
         assertThat(actualKeys).containsAll(expectedKeys);
 
         // write 3rd object to s3
-<<<<<<< HEAD
         expectedKeys.add(writeToS3(topic, testData3.getBytes(StandardCharsets.UTF_8), "00000"));
-=======
-        expectedKeys.add(writeToS3(topicName, testData3.getBytes(StandardCharsets.UTF_8), "0")
-                .substring((OBJECT_KEY + SEPARATOR).length()));
->>>>>>> 6b967d37
         assertThat(testBucketAccessor.listObjects()).hasSize(3);
 
         assertThat(iter).hasNext();
