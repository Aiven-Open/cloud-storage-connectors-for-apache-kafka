/*
 * Copyright 2024 Aiven Oy
 *
 * Licensed under the Apache License, Version 2.0 (the "License");
 * you may not use this file except in compliance with the License.
 * You may obtain a copy of the License at
 *
 * http://www.apache.org/licenses/LICENSE-2.0
 *
 * Unless required by applicable law or agreed to in writing, software
 * distributed under the License is distributed on an "AS IS" BASIS,
 * WITHOUT WARRANTIES OR CONDITIONS OF ANY KIND, either express or implied.
 * See the License for the specific language governing permissions and
 * limitations under the License.
 */

package io.aiven.kafka.connect.s3.source.utils;

import java.io.InputStream;
import java.util.stream.Stream;

import io.aiven.kafka.connect.common.source.AbstractSourceRecordIterator;
import io.aiven.kafka.connect.common.source.OffsetManager;
import io.aiven.kafka.connect.common.source.input.Transformer;
import io.aiven.kafka.connect.s3.source.config.S3SourceConfig;

import edu.umd.cs.findbugs.annotations.SuppressFBWarnings;
import org.apache.commons.io.function.IOSupplier;
import org.apache.commons.lang3.StringUtils;
import org.slf4j.Logger;
import org.slf4j.LoggerFactory;
import software.amazon.awssdk.services.s3.model.S3Object;

/**
 * Iterator that processes S3 files and creates Kafka source records. Supports different output formats (Avro, JSON,
 * Parquet).
 */
public final class S3SourceRecordIterator
        extends
            AbstractSourceRecordIterator<String, S3Object, S3OffsetManagerEntry, S3SourceRecord> {

    private static final Logger LOGGER = LoggerFactory.getLogger(S3SourceRecordIterator.class);

    /** The AWS client that provides the S3Objects */
    private final AWSV2SourceClient sourceClient;

    /** The S3 bucket we are processing */
    private final String bucket;

    /**
     * /** The inner iterator to provides a base S3SourceRecord for an S3Object that has passed the filters and
     * potentially had data extracted.
     */
    @SuppressFBWarnings(value = "EI_EXPOSE_REP2", justification = "source client has stores mutable fields")
    public S3SourceRecordIterator(final S3SourceConfig s3SourceConfig,
            final OffsetManager<S3OffsetManagerEntry> offsetManager, final Transformer transformer,
            final AWSV2SourceClient sourceClient) {
<<<<<<< HEAD

=======
>>>>>>> 760b05dd
        super(s3SourceConfig, offsetManager, transformer);
        this.bucket = s3SourceConfig.getAwsS3BucketName();
        this.sourceClient = sourceClient;
    }

    @Override
    protected Logger getLogger() {
        return LOGGER;
    }

    @Override
    protected Stream<S3Object> getNativeItemStream(final String offset) {
        return sourceClient.getS3ObjectStream(offset);
    }

    @Override
    protected IOSupplier<InputStream> getInputStream(final S3SourceRecord sourceRecord) {
        return sourceClient.getObject(sourceRecord.getNativeKey());
    }

    @Override
    protected String getNativeKey(final S3Object nativeObject) {
        return nativeObject.key();
    }

    @Override
    protected S3SourceRecord createSourceRecord(final S3Object nativeObject) {
        return new S3SourceRecord(nativeObject);
    }

    @Override
    protected S3OffsetManagerEntry createOffsetManagerEntry(final S3Object nativeObject) {
        return new S3OffsetManagerEntry(bucket, nativeObject.key());
    }

    @Override
    protected OffsetManager.OffsetManagerKey getOffsetManagerKey(final String nativeKey) {
        return S3OffsetManagerEntry.asKey(bucket, StringUtils.defaultIfBlank(nativeKey, ""));
    }
}<|MERGE_RESOLUTION|>--- conflicted
+++ resolved
@@ -55,10 +55,6 @@
     public S3SourceRecordIterator(final S3SourceConfig s3SourceConfig,
             final OffsetManager<S3OffsetManagerEntry> offsetManager, final Transformer transformer,
             final AWSV2SourceClient sourceClient) {
-<<<<<<< HEAD
-
-=======
->>>>>>> 760b05dd
         super(s3SourceConfig, offsetManager, transformer);
         this.bucket = s3SourceConfig.getAwsS3BucketName();
         this.sourceClient = sourceClient;
