--- conflicted
+++ resolved
@@ -47,10 +47,7 @@
         super(configDef(), handleDeprecatedYyyyUppercase(properties));
         s3ConfigFragment = new S3ConfigFragment(this);
         awsCredentialsProviderFactory = new AwsCredentialProviderFactory();
-<<<<<<< HEAD
-=======
 
->>>>>>> fdf9eca9
         validate(); // NOPMD ConstructorCallsOverridableMethod getStsRole is called
     }
 
@@ -136,7 +133,6 @@
 
     public int getFetchPageSize() {
         return s3ConfigFragment.getFetchPageSize();
-<<<<<<< HEAD
     }
 
     public AwsCredentialsProvider getAwsV2Provider() {
@@ -145,12 +141,6 @@
 
     public String getS3FilenameTemplate() {
         return getSourcename();
-=======
-    }
-
-    public AwsCredentialsProvider getAwsV2Provider() {
-        return awsCredentialsProviderFactory.getAwsV2Provider(s3ConfigFragment);
->>>>>>> fdf9eca9
     }
 
 }