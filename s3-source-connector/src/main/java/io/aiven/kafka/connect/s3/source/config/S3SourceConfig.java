/*
 * Copyright 2024 Aiven Oy
 *
 * Licensed under the Apache License, Version 2.0 (the "License");
 * you may not use this file except in compliance with the License.
 * You may obtain a copy of the License at
 *
 * http://www.apache.org/licenses/LICENSE-2.0
 *
 * Unless required by applicable law or agreed to in writing, software
 * distributed under the License is distributed on an "AS IS" BASIS,
 * WITHOUT WARRANTIES OR CONDITIONS OF ANY KIND, either express or implied.
 * See the License for the specific language governing permissions and
 * limitations under the License.
 */

package io.aiven.kafka.connect.s3.source.config;

import java.util.Map;

<<<<<<< HEAD
=======
import org.apache.kafka.common.config.ConfigDef;

import io.aiven.kafka.connect.common.config.FileNameFragment;
>>>>>>> 760b05dd
import io.aiven.kafka.connect.common.config.SourceCommonConfig;
import io.aiven.kafka.connect.config.s3.S3ConfigFragment;
import io.aiven.kafka.connect.iam.AwsCredentialProviderFactory;
import io.aiven.kafka.connect.iam.AwsStsEndpointConfig;
import io.aiven.kafka.connect.iam.AwsStsRole;

import software.amazon.awssdk.auth.credentials.AwsBasicCredentials;
import software.amazon.awssdk.auth.credentials.AwsCredentialsProvider;
import software.amazon.awssdk.regions.Region;

final public class S3SourceConfig extends SourceCommonConfig {

    private final S3ConfigFragment s3ConfigFragment;
    private final AwsCredentialProviderFactory awsCredentialsProviderFactory;

    public S3SourceConfig(final Map<String, String> properties) {
        super(new S3SourceConfigDef(), S3ConfigFragment.handleDeprecations(properties));
        s3ConfigFragment = new S3ConfigFragment(this);
        awsCredentialsProviderFactory = new AwsCredentialProviderFactory();
<<<<<<< HEAD

        validate();
=======
        validate(); // NOPMD ConstructorCallsOverridableMethod getStsRole is called
    }

    public static ConfigDef configDef() {

        final var configDef = new S3SourceConfigDef();
        S3ConfigFragment.update(configDef);
        SourceConfigFragment.update(configDef);
        TransformerFragment.update(configDef);
        FileNameFragment.update(configDef);
        return configDef;
>>>>>>> 760b05dd
    }

    private void validate() {

        // s3ConfigFragment is validated in this method as it is created here.
        // Other Fragments created in the ConfigDef are validated in the parent classes their instances are created in.
        // e.g. SourceConfigFragment, FileNameFragment, TransformerFragment and OutputFormatFragment are all
        // validated in SourceCommonConfig.
        s3ConfigFragment.validate();
    }

    public AwsStsRole getStsRole() {
        return s3ConfigFragment.getStsRole();
    }

    public boolean hasAwsStsRole() {
        return s3ConfigFragment.hasAwsStsRole();
    }

    public boolean hasStsEndpointConfig() {
        return s3ConfigFragment.hasStsEndpointConfig();
    }

    public AwsStsEndpointConfig getStsEndpointConfig() {
        return s3ConfigFragment.getStsEndpointConfig();
    }

    public AwsBasicCredentials getAwsCredentials() {
        return s3ConfigFragment.getAwsCredentialsV2();
    }

    public String getAwsS3EndPoint() {
        return s3ConfigFragment.getAwsS3EndPoint();
    }

    public Region getAwsS3Region() {
        return s3ConfigFragment.getAwsS3RegionV2();
    }

    public String getAwsS3BucketName() {
        return s3ConfigFragment.getAwsS3BucketName();
    }

    public String getServerSideEncryptionAlgorithmName() {
        return s3ConfigFragment.getServerSideEncryptionAlgorithmName();
    }

    public String getAwsS3Prefix() {
        return s3ConfigFragment.getAwsS3Prefix();
    }

    public int getAwsS3PartSize() {
        return s3ConfigFragment.getAwsS3PartSize();
    }

    public long getS3RetryBackoffDelayMs() {
        return s3ConfigFragment.getS3RetryBackoffDelayMs();
    }

    public long getS3RetryBackoffMaxDelayMs() {
        return s3ConfigFragment.getS3RetryBackoffMaxDelayMs();
    }

    public int getS3RetryBackoffMaxRetries() {
        return s3ConfigFragment.getS3RetryBackoffMaxRetries();
    }

<<<<<<< HEAD
    /**
     * @deprecated use {@link #getRingBufferSize()}
     * @return the size of the ring buffer
     */
    @Deprecated
    public int getS3FetchBufferSize() {
        return getRingBufferSize();
    }

=======
>>>>>>> 760b05dd
    public int getFetchPageSize() {
        return s3ConfigFragment.getFetchPageSize();
    }

    public AwsCredentialsProvider getAwsV2Provider() {
        return awsCredentialsProviderFactory.getAwsV2Provider(s3ConfigFragment);
    }
}<|MERGE_RESOLUTION|>--- conflicted
+++ resolved
@@ -18,13 +18,12 @@
 
 import java.util.Map;
 
-<<<<<<< HEAD
-=======
 import org.apache.kafka.common.config.ConfigDef;
 
 import io.aiven.kafka.connect.common.config.FileNameFragment;
->>>>>>> 760b05dd
 import io.aiven.kafka.connect.common.config.SourceCommonConfig;
+import io.aiven.kafka.connect.common.config.SourceConfigFragment;
+import io.aiven.kafka.connect.common.config.TransformerFragment;
 import io.aiven.kafka.connect.config.s3.S3ConfigFragment;
 import io.aiven.kafka.connect.iam.AwsCredentialProviderFactory;
 import io.aiven.kafka.connect.iam.AwsStsEndpointConfig;
@@ -43,10 +42,6 @@
         super(new S3SourceConfigDef(), S3ConfigFragment.handleDeprecations(properties));
         s3ConfigFragment = new S3ConfigFragment(this);
         awsCredentialsProviderFactory = new AwsCredentialProviderFactory();
-<<<<<<< HEAD
-
-        validate();
-=======
         validate(); // NOPMD ConstructorCallsOverridableMethod getStsRole is called
     }
 
@@ -58,7 +53,6 @@
         TransformerFragment.update(configDef);
         FileNameFragment.update(configDef);
         return configDef;
->>>>>>> 760b05dd
     }
 
     private void validate() {
@@ -126,18 +120,6 @@
         return s3ConfigFragment.getS3RetryBackoffMaxRetries();
     }
 
-<<<<<<< HEAD
-    /**
-     * @deprecated use {@link #getRingBufferSize()}
-     * @return the size of the ring buffer
-     */
-    @Deprecated
-    public int getS3FetchBufferSize() {
-        return getRingBufferSize();
-    }
-
-=======
->>>>>>> 760b05dd
     public int getFetchPageSize() {
         return s3ConfigFragment.getFetchPageSize();
     }
