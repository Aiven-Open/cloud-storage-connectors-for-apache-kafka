--- conflicted
+++ resolved
@@ -139,7 +139,15 @@
         return s3ConfigFragment;
     }
 
-<<<<<<< HEAD
+
+    String getTargetTopics() {
+        return getString(TARGET_TOPICS);
+    }
+
+    String getTargetTopicPartitions() {
+        return getString(TARGET_TOPIC_PARTITIONS);
+    }
+
     String getSchemaRegistryUrl() {
         return getString(SCHEMA_REGISTRY_URL);
     }
@@ -147,6 +155,4 @@
     public int getMaxPollRecords() {
         return getInt(MAX_POLL_RECORDS);
     }
-=======
->>>>>>> d2b8e55b
 }