--- conflicted
+++ resolved
@@ -42,19 +42,8 @@
  */
 public final class SourceRecordIterator implements Iterator<S3SourceRecord> {
     private static final Logger LOGGER = LoggerFactory.getLogger(SourceRecordIterator.class);
-<<<<<<< HEAD
-=======
-    public static final String PATTERN_TOPIC_KEY = "topicName";
-    public static final String PATTERN_PARTITION_KEY = "partitionId";
-
-    public static final Pattern FILE_DEFAULT_PATTERN = Pattern.compile("(?<topicName>[^/]+?)-"
-            + "(?<partitionId>\\d{5})-" + "(?<uniqueId>[a-zA-Z0-9]+)" + "\\.(?<fileExtension>[^.]+)$"); // topic-00001.txt
+
     public static final long BYTES_TRANSFORMATION_NUM_OF_RECS = 1L;
-    private String currentObjectKey;
-
-    private Iterator<String> objectListIterator;
-    private Iterator<S3SourceRecord> recordIterator = Collections.emptyIterator();
->>>>>>> 3a1853a8
 
     private final OffsetManager offsetManager;
 
@@ -81,7 +70,12 @@
         workingIterator = IteratorUtils.emptyIterator();
     }
 
-<<<<<<< HEAD
+    // For bytes transformation, read whole file as 1 record
+    private boolean checkBytesTransformation(final Transformer transformer, final long numberOfRecsAlreadyProcessed) {
+        return transformer instanceof ByteArrayTransformer
+                && numberOfRecsAlreadyProcessed == BYTES_TRANSFORMATION_NUM_OF_RECS;
+    }
+
     /**
      * Creates an Iterator of S3SourceRecords from an s3Object. package private for testing
      *
@@ -90,120 +84,27 @@
      * @return an Iterator of S3SourceRecords.
      */
     Iterator<S3SourceRecord> createIteratorForS3Object(final S3Object s3Object) {
-        final long startOffset = 1L;
         final Map<String, Object> partitionMap = ConnectUtils.getPartitionMap(fileMatcherFilter.getTopicName(),
                 fileMatcherFilter.getPartitionId(), s3SourceConfig.getAwsS3BucketName());
+        final long numberOfRecsAlreadyProcessed = offsetManager.recordsProcessedForObjectKey(partitionMap,
+                s3Object.getKey());
+        // Optimizing without reading stream again.
+        if (checkBytesTransformation(transformer, numberOfRecsAlreadyProcessed)) {
+            return IteratorUtils.emptyIterator();
+        }
+        final long startOffset = 1L;
         final byte[] keyBytes = s3Object.getKey().getBytes(StandardCharsets.UTF_8);
         final List<S3SourceRecord> sourceRecords = new ArrayList<>();
-
-        int numOfProcessedRecs = 1;
-        boolean checkOffsetMap = true;
         try (Stream<Object> recordStream = transformer.getRecords(s3Object::getObjectContent,
-                fileMatcherFilter.getTopicName(), fileMatcherFilter.getPartitionId(), s3SourceConfig)) {
+                fileMatcherFilter.getTopicName(), fileMatcherFilter.getPartitionId(), s3SourceConfig,
+                numberOfRecsAlreadyProcessed)) {
             final Iterator<Object> recordIterator = recordStream.iterator();
             while (recordIterator.hasNext()) {
                 final Object record = recordIterator.next();
-
-                // Check if the record should be skipped based on the offset
-                if (offsetManager.shouldSkipRecord(partitionMap, s3Object.getKey(), numOfProcessedRecs)
-                        && checkOffsetMap) {
-                    numOfProcessedRecs++;
-                    continue;
-=======
-    private Iterator<S3SourceRecord> createIteratorForCurrentFile() throws IOException {
-
-        final Matcher fileMatcher = FILE_DEFAULT_PATTERN.matcher(currentObjectKey);
-        String topicName;
-        int defaultPartitionId;
-
-        if (fileMatcher.find()) {
-            // TODO move this from the SourceRecordIterator so that we can decouple it from S3 and make it API agnostic
-            try (S3Object s3Object = sourceClient.getObject(currentObjectKey);) {
-
-                topicName = fileMatcher.group(PATTERN_TOPIC_KEY);
-                defaultPartitionId = Integer.parseInt(fileMatcher.group(PATTERN_PARTITION_KEY));
-
-                final long defaultStartOffsetId = 1L;
-
-                final String finalTopic = topicName;
-                final Map<String, Object> partitionMap = ConnectUtils.getPartitionMap(topicName, defaultPartitionId,
-                        bucketName);
-
-                return getObjectIterator(s3Object, finalTopic, defaultPartitionId, defaultStartOffsetId, transformer,
-                        partitionMap);
-            }
-        } else {
-            LOGGER.error("File naming doesn't match to any topic. {}", currentObjectKey);
-            return Collections.emptyIterator();
-        }
-    }
-
-    @SuppressWarnings("PMD.CognitiveComplexity")
-    private Iterator<S3SourceRecord> getObjectIterator(final S3Object s3Object, final String topic,
-            final int topicPartition, final long startOffset, final Transformer transformer,
-            final Map<String, Object> partitionMap) {
-        return new Iterator<>() {
-            private final Iterator<S3SourceRecord> internalIterator = readNext().iterator();
-
-            private List<S3SourceRecord> readNext() {
-
-                final List<S3SourceRecord> sourceRecords = new ArrayList<>();
-
-                final long numberOfRecsAlreadyProcessed = offsetManager.recordsProcessedForObjectKey(partitionMap,
-                        currentObjectKey);
-
-                // Optimizing without reading stream again.
-                if (checkBytesTransformation(transformer, numberOfRecsAlreadyProcessed)) {
-                    return sourceRecords;
-                }
-
-                final byte[] keyBytes = currentObjectKey.getBytes(StandardCharsets.UTF_8);
-
-                try (Stream<Object> recordStream = transformer.getRecords(s3Object::getObjectContent, topic,
-                        topicPartition, s3SourceConfig, numberOfRecsAlreadyProcessed)) {
-                    final Iterator<Object> recordIterator = recordStream.iterator();
-                    while (recordIterator.hasNext()) {
-                        final Object record = recordIterator.next();
-
-                        final byte[] valueBytes = transformer.getValueBytes(record, topic, s3SourceConfig);
-
-                        sourceRecords.add(getSourceRecord(keyBytes, valueBytes, topic, topicPartition, offsetManager,
-                                startOffset, partitionMap));
-
-                        // Break if we have reached the max records per poll
-                        if (sourceRecords.size() >= s3SourceConfig.getMaxPollRecords()) {
-                            break;
-                        }
-                    }
->>>>>>> 3a1853a8
-                }
-
                 final byte[] valueBytes = transformer.getValueBytes(record, fileMatcherFilter.getTopicName(),
                         s3SourceConfig);
-                checkOffsetMap = false;
-
-<<<<<<< HEAD
                 sourceRecords.add(getSourceRecord(s3Object.getKey(), keyBytes, valueBytes, offsetManager, startOffset,
                         partitionMap));
-=======
-            // For bytes transformation, read whole file as 1 record
-            private boolean checkBytesTransformation(final Transformer transformer,
-                    final long numberOfRecsAlreadyProcessed) {
-                return transformer instanceof ByteArrayTransformer
-                        && numberOfRecsAlreadyProcessed == BYTES_TRANSFORMATION_NUM_OF_RECS;
-            }
-
-            private S3SourceRecord getSourceRecord(final byte[] key, final byte[] value, final String topic,
-                    final int topicPartition, final OffsetManager offsetManager, final long startOffset,
-                    final Map<String, Object> partitionMap) {
->>>>>>> 3a1853a8
-
-                numOfProcessedRecs++;
-
-                // Break if we have reached the max records per poll
-                if (sourceRecords.size() >= s3SourceConfig.getMaxPollRecords()) {
-                    break;
-                }
             }
         }
 
@@ -318,8 +219,8 @@
     }
 
     /**
-     * A filter that determins if the S3ObjectSummary belongs to this task. Package private for testing. TODO: Should be
-     * replaced with actual task assignment predicate.
+     * A filter that determines if the S3ObjectSummary belongs to this task. Package private for testing. TODO: Should
+     * be replaced with actual task assignment predicate.
      */
     static class TaskAssignmentFilter implements Predicate<S3ObjectSummary> {
         /** The maximum number of tasks */
