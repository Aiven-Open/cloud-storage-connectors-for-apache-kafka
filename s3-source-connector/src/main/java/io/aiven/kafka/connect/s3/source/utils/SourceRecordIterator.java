/*
 * Copyright 2024 Aiven Oy
 *
 * Licensed under the Apache License, Version 2.0 (the "License");
 * you may not use this file except in compliance with the License.
 * You may obtain a copy of the License at
 *
 * http://www.apache.org/licenses/LICENSE-2.0
 *
 * Unless required by applicable law or agreed to in writing, software
 * distributed under the License is distributed on an "AS IS" BASIS,
 * WITHOUT WARRANTIES OR CONDITIONS OF ANY KIND, either express or implied.
 * See the License for the specific language governing permissions and
 * limitations under the License.
 */

package io.aiven.kafka.connect.s3.source.utils;

import java.io.IOException;
import java.nio.charset.StandardCharsets;
import java.util.ArrayList;
import java.util.Collections;
import java.util.Iterator;
import java.util.List;
import java.util.Map;
import java.util.regex.Matcher;
import java.util.regex.Pattern;
import java.util.stream.Stream;

import io.aiven.kafka.connect.common.source.input.Transformer;
import io.aiven.kafka.connect.s3.source.config.S3SourceConfig;

import com.amazonaws.AmazonClientException;
import com.amazonaws.services.s3.model.S3Object;
import org.slf4j.Logger;
import org.slf4j.LoggerFactory;

/**
 * Iterator that processes S3 files and creates Kafka source records. Supports different output formats (Avro, JSON,
 * Parquet).
 */
public final class SourceRecordIterator implements Iterator<S3SourceRecord> {
    private static final Logger LOGGER = LoggerFactory.getLogger(SourceRecordIterator.class);
    public static final String PATTERN_TOPIC_KEY = "topicName";
    public static final String PATTERN_PARTITION_KEY = "partitionId";

    public static final Pattern FILE_DEFAULT_PATTERN = Pattern.compile("(?<topicName>[^/]+?)-"
            + "(?<partitionId>\\d{5})-" + "(?<uniqueId>[a-zA-Z0-9]+)" + "\\.(?<fileExtension>[^.]+)$"); // topic-00001.txt
    private String currentObjectKey;

    private Iterator<String> objectListIterator;
    private Iterator<S3SourceRecord> recordIterator = Collections.emptyIterator();

    private final OffsetManager offsetManager;

    private final S3SourceConfig s3SourceConfig;
    private final String bucketName;

    private final Transformer transformer;
    // Once we decouple the S3Object from the Source Iterator we can change this to be the SourceApiClient
    // At which point it will work for al our integrations.
    private final AWSV2SourceClient sourceClient; // NOPMD

    public SourceRecordIterator(final S3SourceConfig s3SourceConfig, final OffsetManager offsetManager,
            final Transformer transformer, final AWSV2SourceClient sourceClient) {
        this.s3SourceConfig = s3SourceConfig;
        this.offsetManager = offsetManager;

        this.bucketName = s3SourceConfig.getAwsS3BucketName();
        this.transformer = transformer;
        this.sourceClient = sourceClient;
        objectListIterator = sourceClient.getListOfObjectKeys(null);
    }

    private void nextS3Object() {
        if (!objectListIterator.hasNext()) {
            // Start after the object Key we have just finished with.
            objectListIterator = sourceClient.getListOfObjectKeys(currentObjectKey);
            if (!objectListIterator.hasNext()) {
                recordIterator = Collections.emptyIterator();
                return;
            }
        }

        try {
            currentObjectKey = objectListIterator.next();
            if (currentObjectKey != null) {
                recordIterator = createIteratorForCurrentFile();
            }
        } catch (IOException e) {
            throw new AmazonClientException(e);
        }
    }

    private Iterator<S3SourceRecord> createIteratorForCurrentFile() throws IOException {

        final Matcher fileMatcher = FILE_DEFAULT_PATTERN.matcher(currentObjectKey);
        String topicName;
        int defaultPartitionId;

        if (fileMatcher.find()) {
            // TODO move this from the SourceRecordIterator so that we can decouple it from S3 and make it API agnostic
            try (S3Object s3Object = sourceClient.getObject(currentObjectKey);) {

                topicName = fileMatcher.group(PATTERN_TOPIC_KEY);
                defaultPartitionId = Integer.parseInt(fileMatcher.group(PATTERN_PARTITION_KEY));
<<<<<<< HEAD
            } else {
                LOGGER.error("File naming doesn't match to any topic. {}", currentObjectKey);
                return Collections.emptyIterator();
            }
=======
>>>>>>> 076e4242

                final long defaultStartOffsetId = 1L;

                final String finalTopic = topicName;
                final Map<String, Object> partitionMap = ConnectUtils.getPartitionMap(topicName, defaultPartitionId,
                        bucketName);

                return getObjectIterator(s3Object, finalTopic, defaultPartitionId, defaultStartOffsetId, transformer,
                        partitionMap);
            }
        } else {
            LOGGER.error("File naming doesn't match to any topic. {}", currentObjectKey);
            return Collections.emptyIterator();
        }
    }

    @SuppressWarnings("PMD.CognitiveComplexity")
    private Iterator<S3SourceRecord> getObjectIterator(final S3Object s3Object, final String topic,
            final int topicPartition, final long startOffset, final Transformer transformer,
            final Map<String, Object> partitionMap) {
        return new Iterator<>() {
            private final Iterator<S3SourceRecord> internalIterator = readNext().iterator();

            private List<S3SourceRecord> readNext() {
                final byte[] keyBytes = currentObjectKey.getBytes(StandardCharsets.UTF_8);
                final List<S3SourceRecord> sourceRecords = new ArrayList<>();

                int numOfProcessedRecs = 1;
                boolean checkOffsetMap = true;
                try (Stream<Object> recordStream = transformer.getRecords(s3Object::getObjectContent, topic,
                        topicPartition, s3SourceConfig)) {
                    final Iterator<Object> recordIterator = recordStream.iterator();
                    while (recordIterator.hasNext()) {
                        final Object record = recordIterator.next();

                        // Check if the record should be skipped based on the offset
                        if (offsetManager.shouldSkipRecord(partitionMap, currentObjectKey, numOfProcessedRecs)
                                && checkOffsetMap) {
                            numOfProcessedRecs++;
                            continue;
                        }

                        final byte[] valueBytes = transformer.getValueBytes(record, topic, s3SourceConfig);
                        checkOffsetMap = false;

                        sourceRecords.add(getSourceRecord(keyBytes, valueBytes, topic, topicPartition, offsetManager,
                                startOffset, partitionMap));

                        numOfProcessedRecs++;

                        // Break if we have reached the max records per poll
                        if (sourceRecords.size() >= s3SourceConfig.getMaxPollRecords()) {
                            break;
                        }
                    }
                }

                return sourceRecords;
            }

            private S3SourceRecord getSourceRecord(final byte[] key, final byte[] value, final String topic,
                    final int topicPartition, final OffsetManager offsetManager, final long startOffset,
                    final Map<String, Object> partitionMap) {

                long currentOffset;

                if (offsetManager.getOffsets().containsKey(partitionMap)) {
                    LOGGER.info("***** offsetManager.getOffsets() ***** {}", offsetManager.getOffsets());
                    currentOffset = offsetManager.incrementAndUpdateOffsetMap(partitionMap, currentObjectKey,
                            startOffset);
                } else {
                    LOGGER.info("Into else block ...");
                    currentOffset = startOffset;
                    offsetManager.createNewOffsetMap(partitionMap, currentObjectKey, currentOffset);
                }

                final Map<String, Object> offsetMap = offsetManager.getOffsetValueMap(currentObjectKey, currentOffset);

                return new S3SourceRecord(partitionMap, offsetMap, topic, topicPartition, key, value, currentObjectKey);
            }

            @Override
            public boolean hasNext() {
                return internalIterator.hasNext();
            }

            @Override
            public S3SourceRecord next() {
                return internalIterator.next();
            }
        };
    }

    @Override
    public boolean hasNext() {
        return recordIterator.hasNext() || objectListIterator.hasNext();
    }

    @Override
    public S3SourceRecord next() {
        if (!recordIterator.hasNext()) {
            nextS3Object();
        }

        if (!recordIterator.hasNext()) {
            // If there are still no records, return null or throw an exception
            return null; // Or throw new NoSuchElementException();
        }

        return recordIterator.next();
    }

    @Override
    public void remove() {
        throw new UnsupportedOperationException("This iterator is unmodifiable");
    }

}<|MERGE_RESOLUTION|>--- conflicted
+++ resolved
@@ -104,13 +104,6 @@
 
                 topicName = fileMatcher.group(PATTERN_TOPIC_KEY);
                 defaultPartitionId = Integer.parseInt(fileMatcher.group(PATTERN_PARTITION_KEY));
-<<<<<<< HEAD
-            } else {
-                LOGGER.error("File naming doesn't match to any topic. {}", currentObjectKey);
-                return Collections.emptyIterator();
-            }
-=======
->>>>>>> 076e4242
 
                 final long defaultStartOffsetId = 1L;
 
