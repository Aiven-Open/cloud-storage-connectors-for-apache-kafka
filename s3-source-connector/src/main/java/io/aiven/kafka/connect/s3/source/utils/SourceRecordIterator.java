--- conflicted
+++ resolved
@@ -19,22 +19,14 @@
 import java.util.Collections;
 import java.util.Iterator;
 import java.util.Optional;
-<<<<<<< HEAD
-import java.util.function.Consumer;
-import java.util.function.Function;
-=======
-import java.util.OptionalInt;
 import java.util.function.Function;
 import java.util.function.Predicate;
-import java.util.regex.Pattern;
->>>>>>> 394f2d17
 import java.util.stream.Stream;
 
-import org.apache.commons.collections4.IteratorUtils;
 import org.apache.kafka.connect.data.SchemaAndValue;
+import org.apache.kafka.connect.errors.ConnectException;
 
 import io.aiven.kafka.connect.common.source.OffsetManager;
-import io.aiven.kafka.connect.common.source.input.ByteArrayTransformer;
 import io.aiven.kafka.connect.common.source.input.Transformer;
 import io.aiven.kafka.connect.common.source.input.utils.FilePatternUtils;
 import io.aiven.kafka.connect.common.source.task.Context;
@@ -51,9 +43,6 @@
  * Parquet).
  */
 public final class SourceRecordIterator implements Iterator<S3SourceRecord> {
-    public static final long BYTES_TRANSFORMATION_NUM_OF_RECS = 1L;
-    private static final Logger LOGGER = LoggerFactory.getLogger(SourceRecordIterator.class);
-
     /** The OffsetManager that we are using */
     private final OffsetManager<S3OffsetManagerEntry> offsetManager;
 
@@ -63,80 +52,41 @@
     private final Transformer transformer;
     /** The AWS client that provides the S3Objects */
     private final AWSV2SourceClient sourceClient;
-<<<<<<< HEAD
-
-    private Context<String> context;
-
-    private final DistributionStrategy distributionStrategy;
+
     private int taskId;
-=======
+
     /** The S3 bucket we are processing */
     private final String bucket;
-    /** The distrivbution strategy we will use */
-    private final DistributionStrategy distributionStrategy;
-    /** The task ID associated with this iterator */
-    private final int taskId;
->>>>>>> 394f2d17
 
     /** The inner iterator to provides S3Object that have been filtered potentially had data extracted */
     private final Iterator<S3SourceRecord> inner;
     /** The outer iterator that provides S3SourceRecords */
     private Iterator<S3SourceRecord> outer;
-<<<<<<< HEAD
+
+    private final Optional<String> targetTopics;
+
+    final FileMatching fileMatching;
+
+    final Predicate<Optional<S3SourceRecord>> taskAssignment;
     private FilePatternUtils filePattern;
-    private final Optional<String> targetTopics;
-
-    public SourceRecordIterator(final S3SourceConfig s3SourceConfig, final OffsetManager offsetManager,
-            final Transformer transformer, final AWSV2SourceClient sourceClient) {
-=======
-
-    final FileMatching fileMatching;
-
-    final Predicate<Optional<S3SourceRecord>> taskAssignment;
-
-    public SourceRecordIterator(final S3SourceConfig s3SourceConfig, final OffsetManager offsetManager,
-            final Transformer transformer, final AWSV2SourceClient sourceClient,
-            final DistributionStrategy distributionStrategy, final String filePattern, final int taskId) {
->>>>>>> 394f2d17
+
+    private static final Logger LOGGER = LoggerFactory.getLogger(SourceRecordIterator.class);
+
+    public SourceRecordIterator(final S3SourceConfig s3SourceConfig,
+            final OffsetManager<S3OffsetManagerEntry> offsetManager, final Transformer transformer,
+            final AWSV2SourceClient sourceClient) {
+
         super();
         this.s3SourceConfig = s3SourceConfig;
         this.offsetManager = offsetManager;
         this.bucket = s3SourceConfig.getAwsS3BucketName();
         this.transformer = transformer;
         this.sourceClient = sourceClient;
-<<<<<<< HEAD
         this.targetTopics = Optional.ofNullable(s3SourceConfig.getTargetTopics());
-        this.distributionStrategy = initializeDistributionStrategy();
-
-        // Initialize predicates
-        sourceClient.addPredicate(this::isFileMatchingPattern);
-        sourceClient.addPredicate(obj -> isFileAssignedToTask(context, taskId));
-
-        // call filters out bad file names and extracts topic/partition
-        inner = sourceClient.getS3ObjectIterator(null);
-        outer = Collections.emptyIterator();
-    }
-
-    public boolean isFileMatchingPattern(final S3Object s3Object) {
-        final Optional<Context<String>> optionalCtx = filePattern.process(s3Object.key());
-        if (optionalCtx.isPresent()) {
-            context = optionalCtx.get();
-            return true;
-        }
-        return false;
-    }
-
-    public boolean isFileAssignedToTask(final Context<String> ctx, final int taskId) {
-        return taskId == distributionStrategy.getTaskFor(ctx);
-    }
-=======
-        this.distributionStrategy = distributionStrategy;
-        this.taskId = taskId;
-
-        fileMatching = new FileMatching(filePattern);
-        taskAssignment = new TaskAssignment(distributionStrategy, fileMatching.pattern);
-
-        Stream<S3SourceRecord> s3SourceRecordStream = sourceClient.getS3ObjectStream(null)
+        this.taskAssignment = new TaskAssignment(initializeDistributionStrategy(), filePattern);
+        this.taskId = s3SourceConfig.getTaskId();
+        this.fileMatching = new FileMatching(filePattern);
+        final Stream<S3SourceRecord> s3SourceRecordStream = sourceClient.getS3ObjectStream(null)
                 .map(fileMatching)
                 .filter(taskAssignment)
                 .map(Optional::get);
@@ -144,8 +94,6 @@
         inner = s3SourceRecordStream.iterator();
         outer = Collections.emptyIterator();
     }
-
->>>>>>> 394f2d17
 
     @Override
     public boolean hasNext() {
@@ -172,47 +120,15 @@
      *            the SourceRecord that drives the creation of source records with values.
      * @return a stream of S3SourceRecords created from the input stream of the S3Object.
      */
-<<<<<<< HEAD
-    private Stream<S3SourceRecord> convert(final S3Object s3Object) {
-        // Set the target topic in the context if it has been set from configuration.
-        if (targetTopics.isPresent()) {
-            overrideContextTopic();
-        }
-        final Map<String, Object> partitionMap = ConnectUtils.getPartitionMap(context.getTopic().get(),
-                context.getPartition().get(), bucketName);
-        final long recordCount = offsetManager.recordsProcessedForObjectKey(partitionMap, s3Object.key());
-
-        // Optimizing without reading stream again.
-        if (transformer instanceof ByteArrayTransformer && recordCount > 0) {
-            return Stream.empty();
-        }
-
-        final SchemaAndValue keyData = transformer.getKeyData(s3Object.key(), context.getTopic().get(), s3SourceConfig);
-
-        return transformer
-                .getRecords(sourceClient.getObject(s3Object.key()), context.getTopic().get(),
-                        context.getPartition().get(), s3SourceConfig, recordCount)
-                .map(new Mapper(partitionMap, recordCount, keyData, s3Object.key()));
-=======
     private Stream<S3SourceRecord> convert(final S3SourceRecord s3SourceRecord) {
-
-        s3SourceRecord.setKeyData(transformer.getKeyData(s3SourceRecord.getObjectKey(), s3SourceRecord.getTopic(),
-                s3SourceConfig));
+        s3SourceRecord.setKeyData(
+                transformer.getKeyData(s3SourceRecord.getObjectKey(), s3SourceRecord.getTopic(), s3SourceConfig));
 
         return transformer
                 .getRecords(sourceClient.getObject(s3SourceRecord.getObjectKey()), s3SourceRecord.getTopic(),
                         s3SourceRecord.getPartition(), s3SourceConfig, s3SourceRecord.getRecordCount())
                 .map(new Mapper(s3SourceRecord));
->>>>>>> 394f2d17
-    }
-
-    private Consumer<String> overrideContextTopic() {
-        if (context.getTopic().isPresent()) {
-            LOGGER.debug(
-                    "Overriding topic '{}' extracted from S3 Object Key with topic '{}' from configuration 'topics'. ",
-                    context.getTopic().get(), targetTopics.get());
-        }
-        return context::setTopic;
+
     }
 
     private DistributionStrategy initializeDistributionStrategy() {
@@ -237,61 +153,83 @@
             // TODO this is the point where the global S3OffsetManagerEntry becomes local and we can do a lookahead type
             // operation within the Transformer
             // to see if there are more records.
-            this.sourceRecord = sourceRecord.clone();
+            try {
+                this.sourceRecord = sourceRecord.clone();
+            } catch (CloneNotSupportedException e) {
+                throw new ConnectException(e);
+            }
         }
 
         @Override
         public S3SourceRecord apply(final SchemaAndValue valueData) {
-<<<<<<< HEAD
-            recordCount++;
-            return new S3SourceRecord(partitionMap, recordCount, context.getTopic().get(), context.getPartition().get(),
-                    objectKey, keyData, valueData);
-=======
             sourceRecord.incrementRecordCount();
-            S3SourceRecord result = sourceRecord.clone();
+            final S3SourceRecord result;
+            try {
+                result = sourceRecord.clone();
+            } catch (CloneNotSupportedException e) {
+                throw new ConnectException(e);
+            }
             result.setValueData(valueData);
             return result;
->>>>>>> 394f2d17
         }
     }
 
     class TaskAssignment implements Predicate<Optional<S3SourceRecord>> {
         final DistributionStrategy distributionStrategy;
-        final Pattern pattern;
-
-        TaskAssignment(DistributionStrategy distributionStrategy, Pattern pattern) {
+        final FilePatternUtils pattern;
+        private Context<String> context;
+
+        TaskAssignment(final DistributionStrategy distributionStrategy, final FilePatternUtils utils) {
             this.distributionStrategy = distributionStrategy;
-            this.pattern = pattern;
-        }
-
+            this.pattern = utils;
+        }
 
         @Override
-        public boolean test(Optional<S3SourceRecord> s3SourceRecord) {
+        public boolean test(final Optional<S3SourceRecord> s3SourceRecord) {
             if (s3SourceRecord.isPresent()) {
-                S3SourceRecord record = s3SourceRecord.get();
-                if (distributionStrategy.isPartOfTask(taskId, record.getObjectKey(), pattern)) {
-                    return true;
+                final S3SourceRecord record = s3SourceRecord.get();
+                final Optional<Context<String>> ctx = pattern.process(record.getObjectKey());
+                if (ctx.isPresent()) {
+                    context = ctx.get();
+                    overrideContextTopic();
+                    return taskId == distributionStrategy.getTaskFor(context);
                 }
             }
             return false;
         }
+
+        private void overrideContextTopic() {
+            // Set the target topic in the context if it has been set from configuration.
+            if (targetTopics.isPresent()) {
+                if (context.getTopic().isPresent()) {
+                    LOGGER.debug(
+                            "Overriding topic '{}' extracted from S3 Object Key with topic '{}' from configuration 'topics'. ",
+                            context.getTopic().get(), targetTopics.get());
+                }
+                context.setTopic(targetTopics.get());
+            }
+        }
+
     }
 
     class FileMatching implements Function<S3Object, Optional<S3SourceRecord>> {
 
-        Pattern pattern;
-        FileMatching(String filePattern) {
-            pattern = FilePatternUtils.configurePattern(filePattern);
+        final FilePatternUtils utils;
+        FileMatching(final FilePatternUtils utils) {
+            this.utils = utils;
         }
 
         @Override
-        public Optional<S3SourceRecord> apply(S3Object s3Object) {
-            Optional<String> topic = FilePatternUtils.getTopic(pattern, s3Object.key());
-            OptionalInt partition = FilePatternUtils.getPartitionId(pattern, s3Object.key());
-            if (topic.isPresent() && partition.isPresent()) {
-                S3SourceRecord s3SourceRecord = new S3SourceRecord(s3Object);
-                S3OffsetManagerEntry offsetManagerEntry = new S3OffsetManagerEntry(bucket, s3Object.key(), topic.get(), partition.getAsInt());
-                offsetManagerEntry = offsetManager.getEntry(offsetManagerEntry.getManagerKey(), offsetManagerEntry::fromProperties).orElse(offsetManagerEntry);
+        public Optional<S3SourceRecord> apply(final S3Object s3Object) {
+
+            final Optional<Context<String>> context = utils.process(s3Object.key());
+            if (context.isPresent()) {
+                final S3SourceRecord s3SourceRecord = new S3SourceRecord(s3Object);
+                S3OffsetManagerEntry offsetManagerEntry = new S3OffsetManagerEntry(bucket, s3Object.key(),
+                        context.get().getTopic().orElseThrow(), context.get().getPartition().orElseGet(null));
+                offsetManagerEntry = offsetManager
+                        .getEntry(offsetManagerEntry.getManagerKey(), offsetManagerEntry::fromProperties)
+                        .orElse(offsetManagerEntry);
                 s3SourceRecord.setOffsetManagerEntry(offsetManagerEntry);
                 return Optional.of(s3SourceRecord);
             }
