--- conflicted
+++ resolved
@@ -16,9 +16,11 @@
 
 package io.aiven.kafka.connect.s3.source;
 
+import java.util.HashSet;
 import java.util.Iterator;
 import java.util.Map;
 import java.util.Objects;
+import java.util.Set;
 import java.util.regex.Pattern;
 
 import org.apache.kafka.connect.source.SourceRecord;
@@ -67,7 +69,7 @@
     private S3SourceConfig s3SourceConfig;
 
     private int taskId;
-    private Pattern filePattern;
+    private String filePattern;
 
     public S3SourceTask() {
         super(LOGGER);
@@ -127,17 +129,10 @@
         LOGGER.info("S3 Source task started.");
         this.s3SourceConfig = new S3SourceConfig(props);
         this.transformer = s3SourceConfig.getTransformer();
-<<<<<<< HEAD
         offsetManager = new OffsetManager<>(context);
-        awsv2SourceClient = new AWSV2SourceClient(s3SourceConfig, failedObjectKeys);
-        setS3SourceRecordIterator(
-                new SourceRecordIterator(s3SourceConfig, offsetManager, this.transformer, awsv2SourceClient));
-=======
-        offsetManager = new OffsetManager(context, s3SourceConfig);
         awsv2SourceClient = new AWSV2SourceClient(s3SourceConfig);
         setS3SourceRecordIterator(new SourceRecordIterator(s3SourceConfig, offsetManager, this.transformer,
                 awsv2SourceClient, initializeObjectDistributionStrategy(), filePattern, taskId));
->>>>>>> 6b967d37
         return s3SourceConfig;
     }
 
@@ -187,12 +182,10 @@
         DistributionStrategy distributionStrategy;
 
         if (objectDistributionStrategy == ObjectDistributionStrategy.PARTITION_IN_FILENAME) {
-            this.filePattern = FilePatternUtils
-                    .configurePattern(s3SourceConfig.getS3FileNameFragment().getFilenameTemplate().toString());
+            this.filePattern = s3SourceConfig.getS3FileNameFragment().getFilenameTemplate().toString();
             distributionStrategy = new PartitionDistributionStrategy(maxTasks);
         } else {
-            this.filePattern = FilePatternUtils
-                    .configurePattern(s3SourceConfig.getS3FileNameFragment().getFilenameTemplate().toString());
+            this.filePattern = s3SourceConfig.getS3FileNameFragment().getFilenameTemplate().toString();
             distributionStrategy = new HashDistributionStrategy(maxTasks);
         }
 
