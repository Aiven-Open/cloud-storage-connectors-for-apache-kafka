--- conflicted
+++ resolved
@@ -16,11 +16,6 @@
 
 package io.aiven.kafka.connect.s3.source;
 
-<<<<<<< HEAD
-=======
-import static io.aiven.kafka.connect.common.config.SourceConfigFragment.MAX_POLL_RECORDS;
-
->>>>>>> 076e4242
 import java.lang.reflect.InvocationTargetException;
 import java.util.HashMap;
 import java.util.HashSet;
@@ -45,7 +40,6 @@
 import io.aiven.kafka.connect.s3.source.utils.SourceRecordIterator;
 import io.aiven.kafka.connect.s3.source.utils.Version;
 
-import com.amazonaws.services.s3.AmazonS3;
 import org.apache.commons.collections4.IteratorUtils;
 import org.slf4j.Logger;
 import org.slf4j.LoggerFactory;
@@ -62,7 +56,6 @@
     public static final String OBJECT_KEY = "object_key";
 
     private S3SourceConfig s3SourceConfig;
-    private AmazonS3 s3Client;
 
     private Iterator<S3SourceRecord> sourceRecordIterator;
     private Optional<Converter> keyConverter;
@@ -71,18 +64,9 @@
 
     private Transformer transformer;
 
-<<<<<<< HEAD
     private String s3Bucket;
 
-    private FileReader fileReader;
-=======
-    private boolean taskInitialized;
-
-    private final AtomicBoolean connectorStopped = new AtomicBoolean();
-
-    private final Object pollLock = new Object();
     private AWSV2SourceClient awsv2SourceClient;
->>>>>>> 076e4242
     private final Set<String> failedObjectKeys = new HashSet<>();
 
     private OffsetManager offsetManager;
@@ -101,12 +85,10 @@
         LOGGER.info("S3 Source task started.");
         s3SourceConfig = new S3SourceConfig(props);
         initializeConverters();
-<<<<<<< HEAD
-        initializeS3Client();
         this.s3Bucket = s3SourceConfig.getAwsS3BucketName();
         this.transformer = TransformerFactory.getTransformer(s3SourceConfig);
         offsetManager = new OffsetManager(context, s3SourceConfig);
-        fileReader = new FileReader(s3SourceConfig, this.s3Bucket, failedObjectKeys);
+        awsv2SourceClient = new AWSV2SourceClient(s3SourceConfig, failedObjectKeys);
         sourceRecordIterator = prepareReaderFromOffsetStorageReader();
     }
 
@@ -114,13 +96,6 @@
     public Iterator<SourceRecord> getIterator() {
         return IteratorUtils.transformedIterator(sourceRecordIterator,
                 s3SourceRecord -> createSourceRecord(s3SourceRecord));
-=======
-        this.transformer = TransformerFactory.getTransformer(s3SourceConfig);
-        offsetManager = new OffsetManager(context, s3SourceConfig);
-        awsv2SourceClient = new AWSV2SourceClient(s3SourceConfig, failedObjectKeys);
-        prepareReaderFromOffsetStorageReader();
-        this.taskInitialized = true;
->>>>>>> 076e4242
     }
 
     private void initializeConverters() {
@@ -138,94 +113,14 @@
         }
     }
 
-<<<<<<< HEAD
-    private void initializeS3Client() {
-        this.s3Client = new S3ClientFactory().createAmazonS3Client(s3SourceConfig);
-        LOGGER.debug("S3 client initialized");
-    }
-
     Iterator<S3SourceRecord> prepareReaderFromOffsetStorageReader() {
-        return new SourceRecordIterator(s3SourceConfig, s3Client, this.s3Bucket, offsetManager, this.transformer,
-                fileReader);
+        return  sourceRecordIterator = new SourceRecordIterator(s3SourceConfig, offsetManager, this.transformer,
+                awsv2SourceClient);
     }
 
     @Override
     protected void closeResources() {
-        s3Client.shutdown();
-=======
-    private void prepareReaderFromOffsetStorageReader() {
-        sourceRecordIterator = new SourceRecordIterator(s3SourceConfig, offsetManager, this.transformer,
-                awsv2SourceClient);
-    }
-
-    @Override
-    public List<SourceRecord> poll() throws InterruptedException {
-        LOGGER.info("Polling for new records...");
-        synchronized (pollLock) {
-            final List<SourceRecord> results = new ArrayList<>(s3SourceConfig.getInt(MAX_POLL_RECORDS));
-
-            if (connectorStopped.get()) {
-                LOGGER.info("Connector has been stopped. Returning empty result list.");
-                return results;
-            }
-
-            while (!connectorStopped.get()) {
-                try {
-                    extractSourceRecords(results);
-                    LOGGER.info("Number of records extracted and sent: {}", results.size());
-                    return results;
-                } catch (AmazonS3Exception exception) {
-                    if (exception.isRetryable()) {
-                        LOGGER.warn("Retryable error encountered during polling. Waiting before retrying...",
-                                exception);
-                        pollLock.wait(ERROR_BACKOFF);
-
-                        prepareReaderFromOffsetStorageReader();
-                    } else {
-                        LOGGER.warn("Non-retryable AmazonS3Exception occurred. Stopping polling.", exception);
-                        return null; // NOPMD
-                    }
-                } catch (DataException exception) {
-                    LOGGER.warn("DataException occurred during polling. No retries will be attempted.", exception);
-                } catch (final Throwable t) { // NOPMD
-                    LOGGER.error("Unexpected error encountered. Closing resources and stopping task.", t);
-                    closeResources();
-                    throw t;
-                }
-            }
-            return results;
-        }
-    }
-
-    private List<SourceRecord> extractSourceRecords(final List<SourceRecord> results) throws InterruptedException {
-        waitForObjects();
-        if (connectorStopped.get()) {
-            return results;
-        }
-        return RecordProcessor.processRecords(sourceRecordIterator, results, s3SourceConfig, keyConverter,
-                valueConverter, connectorStopped, this.transformer, awsv2SourceClient, offsetManager);
-    }
-
-    private void waitForObjects() throws InterruptedException {
-        while (!sourceRecordIterator.hasNext() && !connectorStopped.get()) {
-            LOGGER.debug("Blocking until new S3 files are available.");
-            Thread.sleep(S_3_POLL_INTERVAL_MS);
-            prepareReaderFromOffsetStorageReader();
-        }
-    }
-
-    @Override
-    public void stop() {
-        this.taskInitialized = false;
-        this.connectorStopped.set(true);
-        synchronized (pollLock) {
-            closeResources();
-        }
-    }
-
-    private void closeResources() {
         awsv2SourceClient.shutdown();
->>>>>>> 076e4242
     }
 
     // below for visibility in tests
@@ -264,7 +159,7 @@
             return s3SourceRecord.getSourceRecord(topic, keyData, schemaAndValue);
         } catch (DataException e) {
             LOGGER.error("Error in reading s3 object stream {}", e.getMessage(), e);
-            fileReader.addFailedObjectKeys(s3SourceRecord.getObjectKey());
+            awsv2SourceClient.addFailedObjectKeys(s3SourceRecord.getObjectKey());
             throw e;
         }
     }
