--- conflicted
+++ resolved
@@ -16,15 +16,9 @@
 
 package io.aiven.kafka.connect.s3.source;
 
-import java.util.HashSet;
 import java.util.Iterator;
 import java.util.Map;
 import java.util.Objects;
-<<<<<<< HEAD
-=======
-import java.util.Set;
-import java.util.regex.Pattern;
->>>>>>> 394f2d17
 
 import org.apache.kafka.connect.source.SourceRecord;
 
@@ -66,12 +60,6 @@
     private OffsetManager<S3OffsetManagerEntry> offsetManager;
     private S3SourceConfig s3SourceConfig;
 
-<<<<<<< HEAD
-=======
-    private int taskId;
-    private String filePattern;
-
->>>>>>> 394f2d17
     public S3SourceTask() {
         super(LOGGER);
     }
@@ -176,23 +164,4 @@
         return transformer;
     }
 
-<<<<<<< HEAD
-=======
-    private DistributionStrategy initializeObjectDistributionStrategy() {
-        final ObjectDistributionStrategy objectDistributionStrategy = s3SourceConfig.getObjectDistributionStrategy();
-        final int maxTasks = Integer.parseInt(s3SourceConfig.originals().get("tasks.max").toString());
-        this.taskId = Integer.parseInt(s3SourceConfig.originals().get("task.id").toString()) % maxTasks;
-        DistributionStrategy distributionStrategy;
-
-        if (objectDistributionStrategy == ObjectDistributionStrategy.PARTITION_IN_FILENAME) {
-            this.filePattern = s3SourceConfig.getS3FileNameFragment().getFilenameTemplate().toString();
-            distributionStrategy = new PartitionDistributionStrategy(maxTasks);
-        } else {
-            this.filePattern = s3SourceConfig.getS3FileNameFragment().getFilenameTemplate().toString();
-            distributionStrategy = new HashDistributionStrategy(maxTasks);
-        }
-
-        return distributionStrategy;
-    }
->>>>>>> 394f2d17
 }