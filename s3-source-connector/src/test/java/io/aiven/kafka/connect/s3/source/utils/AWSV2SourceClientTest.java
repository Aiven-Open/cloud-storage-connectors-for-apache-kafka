--- conflicted
+++ resolved
@@ -31,10 +31,7 @@
 import java.util.Map;
 
 import io.aiven.kafka.connect.common.config.FileNameFragment;
-<<<<<<< HEAD
 import io.aiven.kafka.connect.config.s3.S3ConfigFragment;
-=======
->>>>>>> 9d0687ef
 import io.aiven.kafka.connect.s3.source.config.S3SourceConfig;
 
 import org.junit.jupiter.api.Test;
@@ -56,14 +53,12 @@
 
     private static Map<String, String> getConfigMap() {
         final Map<String, String> configMap = new HashMap<>();
-<<<<<<< HEAD
         FileNameFragment.setter(configMap).template("any-old-file");
         S3ConfigFragment.setter(configMap).bucketName("test-bucket");
-=======
+
 
         configMap.put(AWS_S3_BUCKET_NAME_CONFIG, "test-bucket");
         FileNameFragment.setter(configMap).template(".*");
->>>>>>> 9d0687ef
         return configMap;
     }
 
