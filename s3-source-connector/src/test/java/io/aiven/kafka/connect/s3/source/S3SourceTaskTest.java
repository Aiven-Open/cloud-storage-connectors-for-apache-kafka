/*
 * Copyright 2024 Aiven Oy
 *
 * Licensed under the Apache License, Version 2.0 (the "License");
 * you may not use this file except in compliance with the License.
 * You may obtain a copy of the License at
 *
 * http://www.apache.org/licenses/LICENSE-2.0
 *
 * Unless required by applicable law or agreed to in writing, software
 * distributed under the License is distributed on an "AS IS" BASIS,
 * WITHOUT WARRANTIES OR CONDITIONS OF ANY KIND, either express or implied.
 * See the License for the specific language governing permissions and
 * limitations under the License.
 */

package io.aiven.kafka.connect.s3.source;

import static org.assertj.core.api.Assertions.assertThat;
import static org.awaitility.Awaitility.await;
import static org.mockito.Mockito.mock;
import static org.mockito.Mockito.when;

import java.nio.charset.StandardCharsets;
import java.time.Duration;
import java.util.ArrayList;
import java.util.Iterator;
import java.util.List;
import java.util.Locale;
import java.util.Map;
import java.util.UUID;

import org.apache.kafka.connect.converters.ByteArrayConverter;
import org.apache.kafka.connect.data.Schema;
import org.apache.kafka.connect.data.SchemaAndValue;
import org.apache.kafka.connect.source.SourceRecord;
import org.apache.kafka.connect.source.SourceTaskContext;
import org.apache.kafka.connect.storage.OffsetStorageReader;

import io.aiven.kafka.connect.common.config.CommonConfigFragment;
import io.aiven.kafka.connect.common.config.FileNameFragment;
import io.aiven.kafka.connect.common.config.KafkaFragment;
import io.aiven.kafka.connect.common.config.SourceCommonConfig;
import io.aiven.kafka.connect.common.config.SourceConfigFragment;
import io.aiven.kafka.connect.common.config.TransformerFragment;
import io.aiven.kafka.connect.common.source.input.InputFormat;
import io.aiven.kafka.connect.common.source.task.Context;
import io.aiven.kafka.connect.common.utils.CasedString;
import io.aiven.kafka.connect.s3.source.utils.S3OffsetManagerEntry;
import io.aiven.kafka.connect.s3.source.utils.S3SourceRecord;
import io.aiven.kakfa.connect.s3.source.testdata.AWSIntegrationTestData;

<<<<<<< HEAD
=======
import org.apache.commons.lang3.time.StopWatch;
>>>>>>> 760b05dd
import org.junit.jupiter.api.AfterEach;
import org.junit.jupiter.api.BeforeEach;
import org.junit.jupiter.api.Test;
import org.junit.jupiter.api.TestInfo;
import org.junit.jupiter.api.condition.DisabledOnOs;
import org.junit.jupiter.api.condition.OS;
import org.testcontainers.containers.localstack.LocalStackContainer;
import org.testcontainers.junit.jupiter.Container;
import org.testcontainers.junit.jupiter.Testcontainers;
import software.amazon.awssdk.core.exception.SdkException;
import software.amazon.awssdk.services.s3.model.S3Object;

@DisabledOnOs(value = { OS.WINDOWS, OS.MAC }, disabledReason = "Container testing does not run on Mac and Windows")
@Testcontainers
final class S3SourceTaskTest {

    /** The default timeout when polling for records */
    private static final Duration TIMEOUT = Duration.ofSeconds(2);
    /**
     * The default polling interval.
     */
    private static final Duration POLL_INTERVAL = Duration.ofMillis(100);

    /**
     * The Test info provided before each test. Tests may access this info wihout capturing it themselves.
     */
    private TestInfo testInfo;

    /**
     * The default timeout when polling for records
     */
    private static final Duration TIMEOUT = Duration.ofSeconds(2);
    /**
     * The default polling interval.
     */
    private static final Duration POLL_INTERVAL = Duration.ofMillis(100);

    /**
     * The Test info provided before each test. Tests may access this info wihout capturing it themselves.
     */
    private TestInfo testInfo;

    /**
     * The amount of extra time that we will allow for timing errors.
     */
    private static final long TIMING_DELTA = 500;

    private static final String TEST_BUCKET = "test-bucket";

    private static final String TEST_OBJECT_KEY = "object_key";

    @Container
    static final LocalStackContainer LOCALSTACK = AWSIntegrationTestData.createS3Container();

    private AWSIntegrationTestData testData;

    /**
     * Sets up the AWS test container.
     *
     * @param testInfo
     *            the test info.
     */
    @BeforeEach
    void setupAWS(final TestInfo testInfo) {
        this.testInfo = testInfo;
        testData = new AWSIntegrationTestData(LOCALSTACK);
    }

    @AfterEach
    void tearDownAWS() {
        testData.tearDown();
    }

    /**
     * Get the topic from the TestInfo.
     *
     * @return The topic extracted from the testInfo for the current test.
     */
    public String getTopic() {
        return testInfo.getTestMethod().get().getName();
    }

    /**
     * Get the topic from the TestInfo.
     *
     * @return The topic extracted from the testInfo for the current test.
     */
    public String getBucket() {
        return new CasedString(CasedString.StringCase.CAMEL, testInfo.getTestMethod().get().getName())
                .toCase(CasedString.StringCase.KEBAB)
                .toLowerCase(Locale.ROOT);
    }
<<<<<<< HEAD

    /**
     * Creates a mock source context that has no data.
     *
     * @return the mock SourceTaskContext.
     */
    private SourceTaskContext createSourceTaskContext() {
        final SourceTaskContext mockedSourceTaskContext = mock(SourceTaskContext.class);
        final OffsetStorageReader mockedOffsetStorageReader = mock(OffsetStorageReader.class);
        when(mockedSourceTaskContext.offsetStorageReader()).thenReturn(mockedOffsetStorageReader);
        return mockedSourceTaskContext;
    }

    /**
=======

    /**
     * Creates a mock source context that has no data.
     *
     * @return the mock SourceTaskContext.
     */
    private SourceTaskContext createSourceTaskContext() {
        final SourceTaskContext mockedSourceTaskContext = mock(SourceTaskContext.class);
        final OffsetStorageReader mockedOffsetStorageReader = mock(OffsetStorageReader.class);
        when(mockedSourceTaskContext.offsetStorageReader()).thenReturn(mockedOffsetStorageReader);
        return mockedSourceTaskContext;
    }

    /**
>>>>>>> 760b05dd
     * Creates a default configuration data map.
     *
     * @return the default configuration data map.
     */
    private Map<String, String> createDefaultConfig() {
        final Map<String, String> props = testData.createConnectorConfig(null, getBucket());
        final String name = new CasedString(CasedString.StringCase.CAMEL, TestingS3SourceTask.class.getSimpleName())
                .toCase(CasedString.StringCase.KEBAB)
                .toLowerCase(Locale.ROOT) + "-" + UUID.randomUUID();

        TransformerFragment.setter(props).inputFormat(InputFormat.BYTES);
        KafkaFragment.setter(props)
                .keyConverter(ByteArrayConverter.class)
                .valueConverter(ByteArrayConverter.class)
                .tasksMax(1)
                .name(name);
        CommonConfigFragment.setter(props).taskId(0);
        SourceConfigFragment.setter(props).targetTopic(getTopic()).maxPollRecords(50);
<<<<<<< HEAD
        FileNameFragment.setter(props).template(".*");
=======
        FileNameFragment.setter(props).template("any-old-file");
>>>>>>> 760b05dd
        return props;
    }

    private static SdkException createSdkException() {
        final SdkException exception = mock(SdkException.class);
        when(exception.getMessage()).thenReturn("Fake SdkException");
        when(exception.getCause()).thenReturn(new RuntimeException("Fake SdkException"));
        when(exception.retryable()).thenReturn(true);
        return exception;
    }

    @Test
    void testExceptionInGetIterator() {
        final List<S3SourceRecord> records = createS3SourceRecords(5);
        final ExceptionThrowingIterator iterator = new ExceptionThrowingIterator(records);
        final TestingS3SourceTask s3SourceTask = new TestingS3SourceTask(iterator);

        s3SourceTask.initialize(createSourceTaskContext());
        s3SourceTask.start(createDefaultConfig());
        await().atMost(TIMEOUT).until(s3SourceTask::isRunning);
        final List<SourceRecord> result = new ArrayList<>();
        await().atMost(TIMEOUT).pollInterval(POLL_INTERVAL).untilAsserted(() -> {
            final List<SourceRecord> pollResult = s3SourceTask.poll();
            if (pollResult != null) {
                result.addAll(pollResult);
            }
            assertThat(result).hasSize(5);
        });
        assertThat(iterator.wasExceptionThrown()).isTrue();
    }

    @Test
    void testGetIterator() {
        final List<S3SourceRecord> records = createS3SourceRecords(5);
        final TestingS3SourceTask s3SourceTask = new TestingS3SourceTask(records.iterator());

        s3SourceTask.initialize(createSourceTaskContext());
        s3SourceTask.start(createDefaultConfig());
        await().atMost(TIMEOUT).until(s3SourceTask::isRunning);
        final List<SourceRecord> result = new ArrayList<>();
        await().atMost(TIMEOUT).pollInterval(POLL_INTERVAL).untilAsserted(() -> {
            final List<SourceRecord> pollResult = s3SourceTask.poll();
            if (pollResult != null) {
                result.addAll(pollResult);
            }
            assertThat(result).hasSize(5);
        });
        assertThat(result).hasSize(5);
    }

    private static S3SourceRecord createS3SourceRecord(final String bucket, final String objectKey, final byte[] key,
            final byte[] value) {

        final S3SourceRecord result = new S3SourceRecord(
                S3Object.builder().key(objectKey).size((long) value.length).build());
        result.setOffsetManagerEntry(new S3OffsetManagerEntry(bucket, objectKey));
        result.setKeyData(new SchemaAndValue(Schema.OPTIONAL_BYTES_SCHEMA, key));
        result.setValueData(new SchemaAndValue(Schema.OPTIONAL_BYTES_SCHEMA, value));
        final Context<String> context = new Context<>(objectKey);
        context.setTopic("topic");
        context.setPartition(null);
        result.setContext(context);
        return result;
    }

    private List<S3SourceRecord> createS3SourceRecords(final int count) {
        final List<S3SourceRecord> lst = new ArrayList<>();
        for (int i = 0; i < count; i++) {
            lst.add(createS3SourceRecord(TEST_BUCKET, TEST_OBJECT_KEY, ("Hello " + i).getBytes(StandardCharsets.UTF_8),
                    ("Hello World" + i).getBytes(StandardCharsets.UTF_8)));
        }
        return lst;
    }

<<<<<<< HEAD
    private static class TestingS3SourceTask extends S3SourceTask { // NOPMD not a test class

        private final Iterator<S3SourceRecord> sourceRecordIterator;

        TestingS3SourceTask(final Iterator<S3SourceRecord> realIterator) {
            super(realIterator);
            this.sourceRecordIterator = realIterator;
        }

        public SourceTaskContext getContext() {
            return context;
        }

        @Override
        protected SourceCommonConfig configure(final Map<String, String> props) {
            final SourceCommonConfig cfg = super.configure(props);
            if (sourceRecordIterator != null) {
                super.s3SourceRecordIterator = sourceRecordIterator;
=======
    @Test
    void testPollWithSlowProducer() {
        final List<S3SourceRecord> lst = createS3SourceRecords(3);

        // an iterator that returns records in 6 second intervals.
        final Iterator<S3SourceRecord> sourceRecordIterator = new Iterator<>() {
            final Iterator<S3SourceRecord> inner = lst.iterator();

            @Override
            public boolean hasNext() {
                return inner.hasNext();
            }

            @Override
            public S3SourceRecord next() {
                try {
                    Thread.sleep(Duration.ofSeconds(6).toMillis());
                } catch (InterruptedException e) {
                    // do nothing.
                }
                return inner.next();
            }
        };

        final S3SourceTask s3SourceTask = new TestingS3SourceTask(sourceRecordIterator);
        s3SourceTask.initialize(createSourceTaskContext());
        s3SourceTask.start(createDefaultConfig());
        final int[] counter = { 0 };
        await().atMost(Duration.ofSeconds(20)).pollInterval(Duration.ofSeconds(1)).until(() -> {
            final List<SourceRecord> results = s3SourceTask.poll();
            if (results != null) {
                counter[0] += results.size();
            }
            return counter[0] == 3;
        });
        assertThat(counter[0]).isEqualTo(3);
    }

    @Test
    void testPollsWithExcessRecords() {
        // test that multiple polls to get all records succeeds.
        final Map<String, String> properties = createDefaultConfig();
        SourceConfigFragment.setter(properties).maxPollRecords(2);

        final List<S3SourceRecord> lst = createS3SourceRecords(3);

        final Iterator<S3SourceRecord> sourceRecordIterator = lst.iterator();
        final S3SourceTask s3SourceTask = new TestingS3SourceTask(sourceRecordIterator);
        s3SourceTask.initialize(createSourceTaskContext());
        s3SourceTask.start(properties);
        final int[] counter = { 0, 0 };
        await().atMost(Duration.ofSeconds(5)).pollInterval(Duration.ofSeconds(1)).until(() -> {
            final List<SourceRecord> results = s3SourceTask.poll();
            if (results != null) {
                counter[0] += results.size();
                counter[1]++;
>>>>>>> 760b05dd
            }
            return cfg;
        }
    }

<<<<<<< HEAD
    private final static class ExceptionThrowingIterator implements Iterator<S3SourceRecord> {
        private boolean retry;
        private boolean exceptionThrown;
        private final SdkException exception;
        private final Iterator<S3SourceRecord> innerIterator;

        ExceptionThrowingIterator(final List<S3SourceRecord> records) {
            innerIterator = records.iterator();
            exception = createSdkException();
        }

        @Override
        public boolean hasNext() {
            retry = !retry;
            if (retry) {
                exceptionThrown = true;
                throw exception;
            }
            return innerIterator.hasNext();
        }

        @Override
=======
    @Test
    void testPollWhenConnectorStopped() {
        final List<S3SourceRecord> lst = createS3SourceRecords(3);
        final Iterator<S3SourceRecord> sourceRecordIterator = lst.iterator();
        final S3SourceTask s3SourceTask = new TestingS3SourceTask(sourceRecordIterator);

        s3SourceTask.initialize(createSourceTaskContext());
        s3SourceTask.start(createDefaultConfig());
        s3SourceTask.stop();
        final StopWatch stopWatch = new StopWatch();
        stopWatch.start();
        final List<SourceRecord> results = s3SourceTask.poll();
        stopWatch.stop();
        assertThat(results).isNull();
        assertThat(stopWatch.getTime()).isLessThan(TIMING_DELTA);
    }

    private static class TestingS3SourceTask extends S3SourceTask { // NOPMD not a test class

        private final Iterator<S3SourceRecord> sourceRecordIterator;

        TestingS3SourceTask(final Iterator<S3SourceRecord> realIterator) {
            super();
            super.s3SourceRecordIterator = realIterator;
            this.sourceRecordIterator = realIterator;
        }

        public SourceTaskContext getContext() {
            return context;
        }

        @Override
        protected SourceCommonConfig configure(final Map<String, String> props) {
            final SourceCommonConfig cfg = super.configure(props);
            if (sourceRecordIterator != null) {
                super.s3SourceRecordIterator = sourceRecordIterator;
            }
            return cfg;
        }
    }

    private final static class ExceptionThrowingIterator implements Iterator<S3SourceRecord> {
        private boolean retry;
        private boolean exceptionThrown;
        private final SdkException exception;
        private final Iterator<S3SourceRecord> innerIterator;

        ExceptionThrowingIterator(final List<S3SourceRecord> records) {
            innerIterator = records.iterator();
            exception = createSdkException();
        }

        @Override
        public boolean hasNext() {
            retry = !retry;
            if (retry) {
                exceptionThrown = true;
                throw exception;
            }
            return innerIterator.hasNext();
        }

        @Override
>>>>>>> 760b05dd
        public S3SourceRecord next() {
            if (retry) {
                throw new IllegalStateException("Should not call next()");
            }
            return innerIterator.next();
        }

        public boolean wasExceptionThrown() {
            return exceptionThrown;
        }
    }
}<|MERGE_RESOLUTION|>--- conflicted
+++ resolved
@@ -50,10 +50,7 @@
 import io.aiven.kafka.connect.s3.source.utils.S3SourceRecord;
 import io.aiven.kakfa.connect.s3.source.testdata.AWSIntegrationTestData;
 
-<<<<<<< HEAD
-=======
 import org.apache.commons.lang3.time.StopWatch;
->>>>>>> 760b05dd
 import org.junit.jupiter.api.AfterEach;
 import org.junit.jupiter.api.BeforeEach;
 import org.junit.jupiter.api.Test;
@@ -70,18 +67,6 @@
 @Testcontainers
 final class S3SourceTaskTest {
 
-    /** The default timeout when polling for records */
-    private static final Duration TIMEOUT = Duration.ofSeconds(2);
-    /**
-     * The default polling interval.
-     */
-    private static final Duration POLL_INTERVAL = Duration.ofMillis(100);
-
-    /**
-     * The Test info provided before each test. Tests may access this info wihout capturing it themselves.
-     */
-    private TestInfo testInfo;
-
     /**
      * The default timeout when polling for records
      */
@@ -146,7 +131,6 @@
                 .toCase(CasedString.StringCase.KEBAB)
                 .toLowerCase(Locale.ROOT);
     }
-<<<<<<< HEAD
 
     /**
      * Creates a mock source context that has no data.
@@ -161,22 +145,6 @@
     }
 
     /**
-=======
-
-    /**
-     * Creates a mock source context that has no data.
-     *
-     * @return the mock SourceTaskContext.
-     */
-    private SourceTaskContext createSourceTaskContext() {
-        final SourceTaskContext mockedSourceTaskContext = mock(SourceTaskContext.class);
-        final OffsetStorageReader mockedOffsetStorageReader = mock(OffsetStorageReader.class);
-        when(mockedSourceTaskContext.offsetStorageReader()).thenReturn(mockedOffsetStorageReader);
-        return mockedSourceTaskContext;
-    }
-
-    /**
->>>>>>> 760b05dd
      * Creates a default configuration data map.
      *
      * @return the default configuration data map.
@@ -195,11 +163,7 @@
                 .name(name);
         CommonConfigFragment.setter(props).taskId(0);
         SourceConfigFragment.setter(props).targetTopic(getTopic()).maxPollRecords(50);
-<<<<<<< HEAD
-        FileNameFragment.setter(props).template(".*");
-=======
         FileNameFragment.setter(props).template("any-old-file");
->>>>>>> 760b05dd
         return props;
     }
 
@@ -274,26 +238,6 @@
         return lst;
     }
 
-<<<<<<< HEAD
-    private static class TestingS3SourceTask extends S3SourceTask { // NOPMD not a test class
-
-        private final Iterator<S3SourceRecord> sourceRecordIterator;
-
-        TestingS3SourceTask(final Iterator<S3SourceRecord> realIterator) {
-            super(realIterator);
-            this.sourceRecordIterator = realIterator;
-        }
-
-        public SourceTaskContext getContext() {
-            return context;
-        }
-
-        @Override
-        protected SourceCommonConfig configure(final Map<String, String> props) {
-            final SourceCommonConfig cfg = super.configure(props);
-            if (sourceRecordIterator != null) {
-                super.s3SourceRecordIterator = sourceRecordIterator;
-=======
     @Test
     void testPollWithSlowProducer() {
         final List<S3SourceRecord> lst = createS3SourceRecords(3);
@@ -350,36 +294,12 @@
             if (results != null) {
                 counter[0] += results.size();
                 counter[1]++;
->>>>>>> 760b05dd
-            }
-            return cfg;
-        }
-    }
-
-<<<<<<< HEAD
-    private final static class ExceptionThrowingIterator implements Iterator<S3SourceRecord> {
-        private boolean retry;
-        private boolean exceptionThrown;
-        private final SdkException exception;
-        private final Iterator<S3SourceRecord> innerIterator;
-
-        ExceptionThrowingIterator(final List<S3SourceRecord> records) {
-            innerIterator = records.iterator();
-            exception = createSdkException();
-        }
-
-        @Override
-        public boolean hasNext() {
-            retry = !retry;
-            if (retry) {
-                exceptionThrown = true;
-                throw exception;
-            }
-            return innerIterator.hasNext();
-        }
-
-        @Override
-=======
+            }
+            return counter[0] == 3;
+        });
+        assertThat(counter[1]).isEqualTo(2);
+    }
+
     @Test
     void testPollWhenConnectorStopped() {
         final List<S3SourceRecord> lst = createS3SourceRecords(3);
@@ -443,7 +363,6 @@
         }
 
         @Override
->>>>>>> 760b05dd
         public S3SourceRecord next() {
             if (retry) {
                 throw new IllegalStateException("Should not call next()");
