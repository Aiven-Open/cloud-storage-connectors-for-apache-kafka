/*
 * Copyright 2024 Aiven Oy
 *
 * Licensed under the Apache License, Version 2.0 (the "License");
 * you may not use this file except in compliance with the License.
 * You may obtain a copy of the License at
 *
 * http://www.apache.org/licenses/LICENSE-2.0
 *
 * Unless required by applicable law or agreed to in writing, software
 * distributed under the License is distributed on an "AS IS" BASIS,
 * WITHOUT WARRANTIES OR CONDITIONS OF ANY KIND, either express or implied.
 * See the License for the specific language governing permissions and
 * limitations under the License.
 */

package io.aiven.kafka.connect.s3.source.utils;

import static io.aiven.kafka.connect.config.s3.S3ConfigFragment.AWS_S3_BUCKET_NAME_CONFIG;
import static org.assertj.core.api.Assertions.assertThat;
import static org.assertj.core.api.AssertionsForClassTypes.assertThatThrownBy;
import static org.mockito.Mockito.any;
<<<<<<< HEAD
import static org.mockito.Mockito.anyLong;
import static org.mockito.Mockito.anyString;
=======
>>>>>>> b3e13126
import static org.mockito.Mockito.mock;
import static org.mockito.Mockito.when;

import java.nio.charset.StandardCharsets;
import java.util.ArrayList;
import java.util.Collections;
import java.util.HashMap;
import java.util.Iterator;
import java.util.LinkedList;
import java.util.List;
import java.util.Map;
import java.util.NoSuchElementException;
import java.util.Queue;
import java.util.function.Consumer;
import java.util.function.Predicate;

import io.aiven.kafka.connect.common.config.FileNameFragment;
import io.aiven.kafka.connect.common.source.OffsetManager;
import io.aiven.kafka.connect.common.source.input.InputFormat;
import io.aiven.kafka.connect.common.source.input.Transformer;
import io.aiven.kafka.connect.common.source.input.TransformerFactory;
<<<<<<< HEAD
import io.aiven.kafka.connect.common.source.input.utils.FilePatternUtils;
import io.aiven.kafka.connect.common.source.task.Context;
=======
>>>>>>> b3e13126
import io.aiven.kafka.connect.common.source.task.DistributionType;
import io.aiven.kafka.connect.common.templating.Template;
import io.aiven.kafka.connect.s3.source.config.S3SourceConfig;

import org.apache.commons.lang3.tuple.Pair;
import org.junit.jupiter.api.BeforeEach;
import org.junit.jupiter.api.Test;
import org.junit.jupiter.params.ParameterizedTest;
import org.junit.jupiter.params.provider.CsvSource;
import software.amazon.awssdk.core.ResponseBytes;
import software.amazon.awssdk.services.s3.S3Client;
import software.amazon.awssdk.services.s3.model.GetObjectRequest;
import software.amazon.awssdk.services.s3.model.ListObjectsV2Request;
import software.amazon.awssdk.services.s3.model.ListObjectsV2Response;
import software.amazon.awssdk.services.s3.model.S3Object;
@SuppressWarnings("PMD.ExcessiveImports")
final class SourceRecordIteratorTest {

    private S3SourceConfig mockConfig;
    private OffsetManager mockOffsetManager;
    private Transformer mockTransformer;
    private FileNameFragment mockFileNameFrag;

    private AWSV2SourceClient sourceApiClient;

    @BeforeEach
    public void setUp() {
        mockConfig = mock(S3SourceConfig.class);
        mockOffsetManager = mock(OffsetManager.class);
        mockTransformer = mock(Transformer.class);
        mockFileNameFrag = mock(FileNameFragment.class);
    }

    private S3SourceConfig getConfig(final Map<String, String> data) {
        final Map<String, String> defaults = new HashMap<>();
        defaults.put(AWS_S3_BUCKET_NAME_CONFIG, "bucket-name");
        defaults.putAll(data);
        return new S3SourceConfig(defaults);
    }

    private void mockSourceConfig(final S3SourceConfig s3SourceConfig, final String filePattern, final int taskId, final int maxTasks,final String targetTopic ){
        when(s3SourceConfig.getDistributionType()).thenReturn(DistributionType.OBJECT_HASH);
        when(s3SourceConfig.getTaskId()).thenReturn(taskId);
        when(s3SourceConfig.getMaxTasks()).thenReturn(maxTasks);
        when(s3SourceConfig.getS3FileNameFragment()).thenReturn(mockFileNameFrag);
        when(mockFileNameFrag.getFilenameTemplate()).thenReturn(Template.of(filePattern));
        when(mockConfig.getTargetTopics()).thenReturn(targetTopic);
    }

    @Test
    void testIteratorProcessesS3Objects() throws Exception {

        final String key = "topic-00001-abc123.txt";
        final String filePattern = "{{topic}}-{{partition}}";
        final S3SourceConfig config = getConfig(Collections.emptyMap());
        final S3ClientBuilder builder = new S3ClientBuilder();
        sourceApiClient = new AWSV2SourceClient(builder.build(), config);

        mockTransformer = TransformerFactory.getTransformer(InputFormat.BYTES);

<<<<<<< HEAD
        when(mockOffsetManager.getOffsets()).thenReturn(Collections.emptyMap());

        mockTransformer = TransformerFactory.getTransformer(InputFormat.BYTES);
        when(mockConfig.getTransformerMaxBufferSize()).thenReturn(4096);

        mockTransformer = TransformerFactory.getTransformer(InputFormat.BYTES);
        when(mockConfig.getTransformerMaxBufferSize()).thenReturn(4096);

=======
>>>>>>> b3e13126
        mockSourceConfig(mockConfig, filePattern, 0, 1, null);

        final Iterator<S3SourceRecord> iterator = new SourceRecordIterator(mockConfig, mockOffsetManager,
                mockTransformer, sourceApiClient);
        assertThat(iterator).isExhausted();

        builder.reset().addObject(key, "Hello World").endOfBlock();
        sourceApiClient = new AWSV2SourceClient(builder.build(), config);
        final Iterator<S3SourceRecord> s3ObjectIterator = new SourceRecordIterator(mockConfig, mockOffsetManager,
                mockTransformer, sourceApiClient);

        assertThat(s3ObjectIterator).hasNext();
        assertThat(s3ObjectIterator.next()).isNotNull();
        assertThat(s3ObjectIterator).isExhausted();

    }

    @Test
    void testIteratorExpectExceptionWhenGetsContextWithNoTopic() throws Exception {

        final String key = "topic-00001-abc123.txt";
        final String filePattern = "{{partition}}";
        final S3SourceConfig config = getConfig(Collections.emptyMap());
        final S3ClientBuilder builder = new S3ClientBuilder();
        sourceApiClient = new AWSV2SourceClient(builder.build(), config);

        mockTransformer = TransformerFactory.getTransformer(InputFormat.BYTES);

        mockSourceConfig(mockConfig, filePattern, 0, 1, null);

        final Iterator<S3SourceRecord> iterator = new SourceRecordIterator(mockConfig, mockOffsetManager,
                mockTransformer, sourceApiClient);
        assertThat(iterator).isExhausted();

        builder.reset().addObject(key, "Hello World").endOfBlock();
        sourceApiClient = new AWSV2SourceClient(builder.build(), config);
        final Iterator<S3SourceRecord> s3ObjectIterator = new SourceRecordIterator(mockConfig, mockOffsetManager,
                mockTransformer, sourceApiClient);

        assertThatThrownBy(s3ObjectIterator::next).isInstanceOf(NoSuchElementException.class);
    }

    @Test
    void testIteratorProcessesS3ObjectsForByteArrayTransformer() throws Exception {
        final String key = "topic-00001-abc123.txt";

        final String filePattern = "{{topic}}-{{partition}}";

        final S3SourceConfig config = getConfig(Collections.emptyMap());
        final S3ClientBuilder builder = new S3ClientBuilder();
        final int byteArraySize = 6000;
        final byte[] testData = new byte[byteArraySize];
        for (int i = 0; i < byteArraySize; i++) {
            testData[i] = ((Integer) i).byteValue();
        }

        builder.reset().addObject(key, testData).endOfBlock();
        sourceApiClient = new AWSV2SourceClient(builder.build(), config);

        Transformer transformer = TransformerFactory.getTransformer(InputFormat.BYTES);

        mockSourceConfig(mockConfig, filePattern, 0, 1, null);
        // With ByteArrayTransformer
<<<<<<< HEAD

        mockTransformer = mock(ByteArrayTransformer.class);
        when(mockTransformer.getRecords(any(), anyLong(), any(Context.class), any(), anyLong()))
                .thenReturn(Stream.of(SchemaAndValue.NULL));

        when(mockOffsetManager.getOffsets()).thenReturn(Collections.emptyMap());
        mockTransformer = mock(ByteArrayTransformer.class);
        when(mockTransformer.getRecords(any(), anyLong(), any(Context.class), any(), anyLong()))
                .thenReturn(Stream.of(SchemaAndValue.NULL));

        when(mockOffsetManager.recordsProcessedForObjectKey(anyMap(), anyString()))
                .thenReturn(BYTES_TRANSFORMATION_NUM_OF_RECS);

        // should skip if any records were produced by source record iterator.
=======
>>>>>>> b3e13126
        final Iterator<S3SourceRecord> byteArrayIterator = new SourceRecordIterator(mockConfig, mockOffsetManager,
                transformer, sourceApiClient);

        assertThat(byteArrayIterator.hasNext()).isTrue();

<<<<<<< HEAD
        verify(mockTransformer, never()).getRecords(any(), anyLong(), any(Context.class), any(), anyLong());

        // With AvroTransformer

        mockTransformer = mock(AvroTransformer.class);

        when(mockOffsetManager.recordsProcessedForObjectKey(anyMap(), anyString()))
                .thenReturn(BYTES_TRANSFORMATION_NUM_OF_RECS);
        when(mockTransformer.getKeyData(anyString(), anyString(), any())).thenReturn(SchemaAndValue.NULL);
        when(mockTransformer.getRecords(any(), anyLong(), any(Context.class), any(), anyLong()))
                .thenReturn(Arrays.asList(SchemaAndValue.NULL).stream());

        when(mockTransformer.getKeyData(anyString(), anyString(), any())).thenReturn(SchemaAndValue.NULL);
        when(mockTransformer.getRecords(any(), anyLong(), any(Context.class), any(), anyLong()))
                .thenReturn(Arrays.asList(SchemaAndValue.NULL).stream());
=======
        // Expect 2 items as the transformer will use the default 4096 bytes to split the testdata into two chunks.
        assertThat(byteArrayIterator.next()).isNotNull();
        assertThat(byteArrayIterator.next()).isNotNull();

        assertThat(byteArrayIterator).isExhausted();

        // With AvroTransformer all items are already exhausted so nothing should be left.
        transformer = TransformerFactory.getTransformer(InputFormat.AVRO);
>>>>>>> b3e13126

        final Iterator<S3SourceRecord> avroIterator = new SourceRecordIterator(mockConfig, mockOffsetManager,
                transformer, sourceApiClient);
        assertThat(avroIterator).isExhausted();
<<<<<<< HEAD

        verify(mockTransformer, times(0)).getRecords(any(), anyLong(), any(Context.class), any(), anyLong());

        verify(mockTransformer, times(0)).getRecords(any(), anyLong(), any(Context.class), any(), anyLong());
=======
>>>>>>> b3e13126
    }

    @ParameterizedTest
    @CsvSource({ "4, 2, key1", "4, 3, key2", "4, 0, key3", "4, 1, key4" })
    void testFetchObjectSummariesWithOneNonZeroByteObjectWithTaskIdAssigned(final int maxTasks, final int taskId,
            final String objectKey) {

        mockTransformer = TransformerFactory.getTransformer(InputFormat.BYTES);
        final String filePattern = "{{partition}}";
        final String topic = "topic";
        mockSourceConfig(mockConfig, filePattern, taskId, maxTasks, topic);
        final S3Object obj = S3Object.builder().key(objectKey).build();
        sourceApiClient = mock(AWSV2SourceClient.class);

        final SourceRecordIterator iterator = new SourceRecordIterator(mockConfig, mockOffsetManager, mockTransformer,
                sourceApiClient);

        final Predicate<S3Object> s3ObjectPredicate = s3Object -> iterator.taskAssignment
                .test(iterator.fileMatching.apply(s3Object));
        assertThat(s3ObjectPredicate).accepts(obj);

    }

    @ParameterizedTest
    @CsvSource({ "4, 1, topic1-2-0", "4, 3,key1", "4, 0, key1", "4, 1, key2", "4, 2, key2", "4, 0, key2", "4, 1,key3",
            "4, 2, key3", "4, 3, key3", "4, 0, key4", "4, 2, key4", "4, 3, key4" })
    void testFetchObjectSummariesWithOneNonZeroByteObjectWithTaskIdUnassigned(final int maxTasks, final int taskId,
            final String objectKey) {
        mockTransformer = TransformerFactory.getTransformer(InputFormat.BYTES);
        final String filePattern = "{{partition}}";
        final String topic = "topic";
        mockSourceConfig(mockConfig, filePattern, taskId, maxTasks, topic);
        final S3Object obj = S3Object.builder().key(objectKey).build();
        sourceApiClient = mock(AWSV2SourceClient.class);

        final SourceRecordIterator iterator = new SourceRecordIterator(mockConfig, mockOffsetManager, mockTransformer,
                sourceApiClient);
        final Predicate<S3Object> s3ObjectPredicate = s3Object -> iterator.taskAssignment
                .test(iterator.fileMatching.apply(s3Object));
        // Assert
        assertThat(s3ObjectPredicate.test(obj)).as("Predicate should accept the objectKey: " + objectKey).isFalse();
    }

    @Test
    void testS3ClientIteratorMock() {
        final S3ClientBuilder builder = new S3ClientBuilder();
        builder.addObject("Key", "value");
        final S3Client client = builder.build(); // NOPMD is asking to close client is done so on line 254
        final ListObjectsV2Response response = client.listObjectsV2(ListObjectsV2Request.builder().build());
        client.close();
        assertThat(response.contents()).isNotEmpty();

        sourceApiClient = new AWSV2SourceClient(builder.build(), getConfig(Collections.emptyMap()));
        final Iterator<S3Object> iterator = sourceApiClient.getS3ObjectStream(null).iterator();
        assertThat(iterator.hasNext()).isTrue();

    }

    static class S3ClientBuilder {
        Queue<Pair<List<S3Object>, Map<String, byte[]>>> blocks = new LinkedList<>();
        List<S3Object> objects = new ArrayList<>();
        Map<String, byte[]> data = new HashMap<>();

        public S3ClientBuilder addObject(final String key, final byte[] data) {
            objects.add(S3Object.builder().key(key).size((long) data.length).build());
            this.data.put(key, data);
            return this;
        }

        public S3ClientBuilder endOfBlock() {
            blocks.add(Pair.of(objects, data));
            return reset();
        }

        public S3ClientBuilder reset() {
            objects = new ArrayList<>();
            data = new HashMap<>();
            return this;
        }

        public S3ClientBuilder addObject(final String key, final String data) {
            return addObject(key, data.getBytes(StandardCharsets.UTF_8));
        }

        private ResponseBytes getResponse(final String key) {
            return ResponseBytes.fromByteArray(new byte[0], data.get(key));
        }

        private ListObjectsV2Response dequeueData() {
            if (blocks.isEmpty()) {
                objects = Collections.emptyList();
                data = Collections.emptyMap();
            } else {
                final Pair<List<S3Object>, Map<String, byte[]>> pair = blocks.remove();
                objects = pair.getLeft();
                data = pair.getRight();
            }
            return ListObjectsV2Response.builder().contents(objects).isTruncated(false).build();
        }

        public S3Client build() {
            if (!objects.isEmpty()) {
                endOfBlock();
            }
            final S3Client result = mock(S3Client.class);
            when(result.listObjectsV2(any(ListObjectsV2Request.class))).thenAnswer(env -> dequeueData());
            when(result.listObjectsV2(any(Consumer.class))).thenAnswer(env -> dequeueData());
            when(result.getObjectAsBytes(any(GetObjectRequest.class)))
                    .thenAnswer(env -> getResponse(env.getArgument(0, GetObjectRequest.class).key()));
            return result;
        }
    }
}<|MERGE_RESOLUTION|>--- conflicted
+++ resolved
@@ -20,11 +20,6 @@
 import static org.assertj.core.api.Assertions.assertThat;
 import static org.assertj.core.api.AssertionsForClassTypes.assertThatThrownBy;
 import static org.mockito.Mockito.any;
-<<<<<<< HEAD
-import static org.mockito.Mockito.anyLong;
-import static org.mockito.Mockito.anyString;
-=======
->>>>>>> b3e13126
 import static org.mockito.Mockito.mock;
 import static org.mockito.Mockito.when;
 
@@ -46,11 +41,6 @@
 import io.aiven.kafka.connect.common.source.input.InputFormat;
 import io.aiven.kafka.connect.common.source.input.Transformer;
 import io.aiven.kafka.connect.common.source.input.TransformerFactory;
-<<<<<<< HEAD
-import io.aiven.kafka.connect.common.source.input.utils.FilePatternUtils;
-import io.aiven.kafka.connect.common.source.task.Context;
-=======
->>>>>>> b3e13126
 import io.aiven.kafka.connect.common.source.task.DistributionType;
 import io.aiven.kafka.connect.common.templating.Template;
 import io.aiven.kafka.connect.s3.source.config.S3SourceConfig;
@@ -98,6 +88,7 @@
         when(s3SourceConfig.getS3FileNameFragment()).thenReturn(mockFileNameFrag);
         when(mockFileNameFrag.getFilenameTemplate()).thenReturn(Template.of(filePattern));
         when(mockConfig.getTargetTopics()).thenReturn(targetTopic);
+        when(mockConfig.getTransformerMaxBufferSize()).thenReturn(4096);
     }
 
     @Test
@@ -111,17 +102,6 @@
 
         mockTransformer = TransformerFactory.getTransformer(InputFormat.BYTES);
 
-<<<<<<< HEAD
-        when(mockOffsetManager.getOffsets()).thenReturn(Collections.emptyMap());
-
-        mockTransformer = TransformerFactory.getTransformer(InputFormat.BYTES);
-        when(mockConfig.getTransformerMaxBufferSize()).thenReturn(4096);
-
-        mockTransformer = TransformerFactory.getTransformer(InputFormat.BYTES);
-        when(mockConfig.getTransformerMaxBufferSize()).thenReturn(4096);
-
-=======
->>>>>>> b3e13126
         mockSourceConfig(mockConfig, filePattern, 0, 1, null);
 
         final Iterator<S3SourceRecord> iterator = new SourceRecordIterator(mockConfig, mockOffsetManager,
@@ -149,6 +129,7 @@
         sourceApiClient = new AWSV2SourceClient(builder.build(), config);
 
         mockTransformer = TransformerFactory.getTransformer(InputFormat.BYTES);
+        when(mockConfig.getTransformerMaxBufferSize()).thenReturn(4096);
 
         mockSourceConfig(mockConfig, filePattern, 0, 1, null);
 
@@ -167,7 +148,6 @@
     @Test
     void testIteratorProcessesS3ObjectsForByteArrayTransformer() throws Exception {
         final String key = "topic-00001-abc123.txt";
-
         final String filePattern = "{{topic}}-{{partition}}";
 
         final S3SourceConfig config = getConfig(Collections.emptyMap());
@@ -182,48 +162,16 @@
         sourceApiClient = new AWSV2SourceClient(builder.build(), config);
 
         Transformer transformer = TransformerFactory.getTransformer(InputFormat.BYTES);
+        when(mockConfig.getTransformerMaxBufferSize()).thenReturn(4096);
 
         mockSourceConfig(mockConfig, filePattern, 0, 1, null);
+
         // With ByteArrayTransformer
-<<<<<<< HEAD
-
-        mockTransformer = mock(ByteArrayTransformer.class);
-        when(mockTransformer.getRecords(any(), anyLong(), any(Context.class), any(), anyLong()))
-                .thenReturn(Stream.of(SchemaAndValue.NULL));
-
-        when(mockOffsetManager.getOffsets()).thenReturn(Collections.emptyMap());
-        mockTransformer = mock(ByteArrayTransformer.class);
-        when(mockTransformer.getRecords(any(), anyLong(), any(Context.class), any(), anyLong()))
-                .thenReturn(Stream.of(SchemaAndValue.NULL));
-
-        when(mockOffsetManager.recordsProcessedForObjectKey(anyMap(), anyString()))
-                .thenReturn(BYTES_TRANSFORMATION_NUM_OF_RECS);
-
-        // should skip if any records were produced by source record iterator.
-=======
->>>>>>> b3e13126
         final Iterator<S3SourceRecord> byteArrayIterator = new SourceRecordIterator(mockConfig, mockOffsetManager,
                 transformer, sourceApiClient);
 
         assertThat(byteArrayIterator.hasNext()).isTrue();
 
-<<<<<<< HEAD
-        verify(mockTransformer, never()).getRecords(any(), anyLong(), any(Context.class), any(), anyLong());
-
-        // With AvroTransformer
-
-        mockTransformer = mock(AvroTransformer.class);
-
-        when(mockOffsetManager.recordsProcessedForObjectKey(anyMap(), anyString()))
-                .thenReturn(BYTES_TRANSFORMATION_NUM_OF_RECS);
-        when(mockTransformer.getKeyData(anyString(), anyString(), any())).thenReturn(SchemaAndValue.NULL);
-        when(mockTransformer.getRecords(any(), anyLong(), any(Context.class), any(), anyLong()))
-                .thenReturn(Arrays.asList(SchemaAndValue.NULL).stream());
-
-        when(mockTransformer.getKeyData(anyString(), anyString(), any())).thenReturn(SchemaAndValue.NULL);
-        when(mockTransformer.getRecords(any(), anyLong(), any(Context.class), any(), anyLong()))
-                .thenReturn(Arrays.asList(SchemaAndValue.NULL).stream());
-=======
         // Expect 2 items as the transformer will use the default 4096 bytes to split the testdata into two chunks.
         assertThat(byteArrayIterator.next()).isNotNull();
         assertThat(byteArrayIterator.next()).isNotNull();
@@ -232,18 +180,10 @@
 
         // With AvroTransformer all items are already exhausted so nothing should be left.
         transformer = TransformerFactory.getTransformer(InputFormat.AVRO);
->>>>>>> b3e13126
 
         final Iterator<S3SourceRecord> avroIterator = new SourceRecordIterator(mockConfig, mockOffsetManager,
                 transformer, sourceApiClient);
         assertThat(avroIterator).isExhausted();
-<<<<<<< HEAD
-
-        verify(mockTransformer, times(0)).getRecords(any(), anyLong(), any(Context.class), any(), anyLong());
-
-        verify(mockTransformer, times(0)).getRecords(any(), anyLong(), any(Context.class), any(), anyLong());
-=======
->>>>>>> b3e13126
     }
 
     @ParameterizedTest
