/*
 * Copyright 2024 Aiven Oy
 *
 * Licensed under the Apache License, Version 2.0 (the "License");
 * you may not use this file except in compliance with the License.
 * You may obtain a copy of the License at
 *
 * http://www.apache.org/licenses/LICENSE-2.0
 *
 * Unless required by applicable law or agreed to in writing, software
 * distributed under the License is distributed on an "AS IS" BASIS,
 * WITHOUT WARRANTIES OR CONDITIONS OF ANY KIND, either express or implied.
 * See the License for the specific language governing permissions and
 * limitations under the License.
 */

package io.aiven.kafka.connect.s3.source.utils;

<<<<<<< HEAD
import static io.aiven.kafka.connect.s3.source.utils.S3OffsetManagerEntry.RECORD_COUNT;
=======
import static io.aiven.kafka.connect.common.source.input.utils.FilePatternUtils.PATTERN_PARTITION_KEY;
import static io.aiven.kafka.connect.common.source.input.utils.FilePatternUtils.PATTERN_TOPIC_KEY;
>>>>>>> 6b967d37
import static io.aiven.kafka.connect.s3.source.utils.SourceRecordIterator.BYTES_TRANSFORMATION_NUM_OF_RECS;
import static org.assertj.core.api.Assertions.assertThat;
import static org.mockito.Mockito.any;
import static org.mockito.Mockito.anyInt;
import static org.mockito.Mockito.anyLong;
import static org.mockito.Mockito.anyString;
import static org.mockito.Mockito.mock;
import static org.mockito.Mockito.never;
import static org.mockito.Mockito.times;
import static org.mockito.Mockito.verify;
import static org.mockito.Mockito.when;

import java.io.ByteArrayInputStream;
import java.io.InputStream;
import java.nio.charset.StandardCharsets;
import java.util.Arrays;
import java.util.Collections;
import java.util.Iterator;
<<<<<<< HEAD
import java.util.Map;
import java.util.Optional;
=======
import java.util.function.Predicate;
import java.util.regex.Matcher;
import java.util.regex.Pattern;
>>>>>>> 6b967d37
import java.util.stream.Stream;

import org.apache.kafka.connect.data.SchemaAndValue;
import org.apache.kafka.connect.source.SourceTaskContext;
import org.apache.kafka.connect.storage.OffsetStorageReader;

import io.aiven.kafka.connect.common.source.OffsetManager;
import io.aiven.kafka.connect.common.source.input.ByteArrayTransformer;
import io.aiven.kafka.connect.common.source.input.InputFormat;
import io.aiven.kafka.connect.common.source.input.Transformer;
import io.aiven.kafka.connect.common.source.input.TransformerFactory;
import io.aiven.kafka.connect.common.source.input.utils.FilePatternUtils;
import io.aiven.kafka.connect.common.source.task.HashDistributionStrategy;
import io.aiven.kafka.connect.s3.source.config.S3SourceConfig;

import org.junit.jupiter.api.BeforeEach;
import org.junit.jupiter.api.Test;
import org.junit.jupiter.params.ParameterizedTest;
import org.junit.jupiter.params.provider.CsvSource;
import software.amazon.awssdk.services.s3.model.S3Object;

final class SourceRecordIteratorTest {

    private S3SourceConfig mockConfig;
    private S3OffsetManagerEntry mockS3OffsetManagerEntry;
    private OffsetManager<S3OffsetManagerEntry> mockOffsetManager;
    private Transformer mockTransformer;

    private AWSV2SourceClient mockSourceApiClient;

    @BeforeEach
    public void setUp() {
        mockConfig = mock(S3SourceConfig.class);
        mockOffsetManager = mock(OffsetManager.class);
        mockS3OffsetManagerEntry = mock(S3OffsetManagerEntry.class);
        mockTransformer = mock(Transformer.class);
        mockSourceApiClient = mock(AWSV2SourceClient.class);
        when(mockConfig.getAwsS3BucketName()).thenReturn("bucket_name");
    }

    @Test
    void testIteratorProcessesS3Objects() throws Exception {

        final String key = "topic-00001-abc123.txt";

        // Mock InputStream
        try (InputStream mockInputStream = new ByteArrayInputStream(new byte[] {})) {
            when(mockSourceApiClient.getObject(anyString())).thenReturn(() -> mockInputStream);

            mockTransformer = TransformerFactory.getTransformer(InputFormat.BYTES);

<<<<<<< HEAD
            when(mockS3OffsetManagerEntry.getProperties()).thenReturn(Collections.emptyMap());
=======
            when(mockOffsetManager.getOffsets()).thenReturn(Collections.emptyMap());
            final Pattern filePattern = mock(Pattern.class);
>>>>>>> 6b967d37

            when(mockSourceApiClient.getS3ObjectIterator(any())).thenReturn(Collections.emptyIterator());
            Iterator<S3SourceRecord> iterator = new SourceRecordIterator(mockConfig, mockOffsetManager, mockTransformer,
                    mockSourceApiClient, new HashDistributionStrategy(1),
                    FilePatternUtils.configurePattern("{{topic}}-{{partition}}-{{start_offset}}"), 0);

            assertThat(iterator.hasNext()).isFalse();
            mockPatternMatcher(filePattern);

            final S3Object obj = S3Object.builder().key(key).build();

            final ByteArrayInputStream bais = new ByteArrayInputStream("Hello World".getBytes(StandardCharsets.UTF_8));
            when(mockSourceApiClient.getS3ObjectIterator(any())).thenReturn(Arrays.asList(obj).iterator());
            when(mockSourceApiClient.getObject(any())).thenReturn(() -> bais);
            iterator = new SourceRecordIterator(mockConfig, mockOffsetManager, mockTransformer, mockSourceApiClient,
                    new HashDistributionStrategy(1), filePattern, 0);

            assertThat(iterator.hasNext()).isTrue();
            assertThat(iterator.next()).isNotNull();
        }
    }

    @Test
    void testIteratorProcessesS3ObjectsForByteArrayTransformer() throws Exception {
        final String key = "topic-00001-abc123.txt";
        final S3Object s3Object = S3Object.builder().key(key).build();

        // With ByteArrayTransformer
        try (InputStream inputStream = new ByteArrayInputStream("Hello World".getBytes(StandardCharsets.UTF_8))) {
            when(mockSourceApiClient.getObject(key)).thenReturn(() -> inputStream);
            final Pattern filePattern = mock(Pattern.class);

            when(mockSourceApiClient.getS3ObjectIterator(any())).thenReturn(Arrays.asList(s3Object).iterator());

            mockTransformer = mock(ByteArrayTransformer.class);
            when(mockTransformer.getRecords(any(), anyString(), anyInt(), any(), anyLong()))
                    .thenReturn(Stream.of(SchemaAndValue.NULL));

            when(mockOffsetManager.getEntry(any(), any())).thenReturn(Optional.of(mockS3OffsetManagerEntry));

            when(mockSourceApiClient.getListOfObjectKeys(any()))
                    .thenReturn(Collections.singletonList(key).listIterator());
<<<<<<< HEAD
            when(mockS3OffsetManagerEntry.getRecordCount()).thenReturn(BYTES_TRANSFORMATION_NUM_OF_RECS);
=======
            when(mockOffsetManager.recordsProcessedForObjectKey(anyMap(), anyString()))
                    .thenReturn(BYTES_TRANSFORMATION_NUM_OF_RECS);
            mockPatternMatcher(filePattern);
>>>>>>> 6b967d37

            // should skip if any records were produced by source record iterator.
            final Iterator<S3SourceRecord> iterator = new SourceRecordIterator(mockConfig, mockOffsetManager,
                    mockTransformer, mockSourceApiClient, new HashDistributionStrategy(1), filePattern, 0);
            assertThat(iterator.hasNext()).isFalse();
            verify(mockSourceApiClient, never()).getObject(any());
            verify(mockTransformer, never()).getRecords(any(), anyString(), anyInt(), any(), anyLong());
        }

        // With AvroTransformer
        try (InputStream inputStream = new ByteArrayInputStream("Hello World".getBytes(StandardCharsets.UTF_8))) {

            when(mockSourceApiClient.getObject(key)).thenReturn(() -> inputStream);
            final Pattern filePattern = mock(Pattern.class);
            when(mockSourceApiClient.getS3ObjectIterator(any())).thenReturn(Arrays.asList(s3Object).iterator());
            when(mockSourceApiClient.getListOfObjectKeys(any()))
                    .thenReturn(Collections.singletonList(key).listIterator());

<<<<<<< HEAD
            final OffsetStorageReader offsetStorageReader = mock(OffsetStorageReader.class);
            when(offsetStorageReader.offset(any(Map.class))).thenReturn(Map.of(RECORD_COUNT, 1));

            final SourceTaskContext context = mock(SourceTaskContext.class);
            when(context.offsetStorageReader()).thenReturn(offsetStorageReader);

            mockOffsetManager = new OffsetManager(context);
=======
            when(mockOffsetManager.recordsProcessedForObjectKey(anyMap(), anyString()))
                    .thenReturn(BYTES_TRANSFORMATION_NUM_OF_RECS);
            mockPatternMatcher(filePattern);
>>>>>>> 6b967d37

            mockTransformer = mock(Transformer.class);
            final SchemaAndValue schemaKey = new SchemaAndValue(null, "KEY");
            final SchemaAndValue schemaValue = new SchemaAndValue(null, "VALUE");
            when(mockTransformer.getKeyData(anyString(), anyString(), any())).thenReturn(schemaKey);
            when(mockTransformer.getRecords(any(), anyString(), anyInt(), any(), anyLong()))
                    .thenReturn(Arrays.asList(schemaValue).stream());

            final Iterator<S3SourceRecord> iterator = new SourceRecordIterator(mockConfig, mockOffsetManager,
<<<<<<< HEAD
                    mockTransformer, mockSourceApiClient);
            assertThat(iterator.hasNext()).isTrue();
            final S3SourceRecord record = iterator.next();
            assertThat(record.getValue().value()).isEqualTo("VALUE");
            assertThat(record.getOffsetManagerEntry().getRecordCount()).isEqualTo(2);
            verify(mockTransformer, times(1)).getRecords(any(), anyString(), anyInt(), any(), anyLong());
        }
    }
=======
                    mockTransformer, mockSourceApiClient, new HashDistributionStrategy(1), filePattern, 0);
            assertThat(iterator.hasNext()).isFalse();

            verify(mockTransformer, times(0)).getRecords(any(), anyString(), anyInt(), any(), anyLong());
        }
    }

    @ParameterizedTest
    @CsvSource({ "4, 2, key1", "4, 3, key2", "4, 0, key3", "4, 1, key4" })
    void testFetchObjectSummariesWithOneNonZeroByteObjectWithTaskIdAssigned(final int maxTasks, final int taskId,
            final String objectKey) {

        mockTransformer = TransformerFactory.getTransformer(InputFormat.BYTES);
        when(mockOffsetManager.getOffsets()).thenReturn(Collections.emptyMap());
        final Pattern filePattern = mock(Pattern.class);

        mockPatternMatcher(filePattern);

        final S3Object obj = S3Object.builder().key(objectKey).build();

        final ByteArrayInputStream bais = new ByteArrayInputStream("Hello World".getBytes(StandardCharsets.UTF_8));
        when(mockSourceApiClient.getS3ObjectIterator(any())).thenReturn(Arrays.asList(obj).iterator());
        when(mockSourceApiClient.getObject(any())).thenReturn(() -> bais);
        final SourceRecordIterator iterator = new SourceRecordIterator(mockConfig, mockOffsetManager, mockTransformer,
                mockSourceApiClient, new HashDistributionStrategy(maxTasks), filePattern, taskId);
        final Predicate<S3Object> s3ObjectPredicate = s3Object -> iterator.isFileMatchingPattern(s3Object)
                && iterator.isFileAssignedToTask(s3Object);
        // Assert
        assertThat(s3ObjectPredicate).accepts(obj);
    }

    @ParameterizedTest
    @CsvSource({ "4, 1, topic1-2-0", "4, 3, key1", "4, 0, key1", "4, 1, key2", "4, 2, key2", "4, 0, key2", "4, 1, key3",
            "4, 2, key3", "4, 3, key3", "4, 0, key4", "4, 2, key4", "4, 3, key4" })
    void testFetchObjectSummariesWithOneNonZeroByteObjectWithTaskIdUnassigned(final int maxTasks, final int taskId,
            final String objectKey) {
        mockTransformer = TransformerFactory.getTransformer(InputFormat.BYTES);
        when(mockOffsetManager.getOffsets()).thenReturn(Collections.emptyMap());
        final Pattern filePattern = mock(Pattern.class);

        mockPatternMatcher(filePattern);

        final S3Object obj = S3Object.builder().key(objectKey).build();

        final ByteArrayInputStream bais = new ByteArrayInputStream("Hello World".getBytes(StandardCharsets.UTF_8));
        when(mockSourceApiClient.getS3ObjectIterator(any())).thenReturn(Arrays.asList(obj).iterator());
        when(mockSourceApiClient.getObject(any())).thenReturn(() -> bais);
        final SourceRecordIterator iterator = new SourceRecordIterator(mockConfig, mockOffsetManager, mockTransformer,
                mockSourceApiClient, new HashDistributionStrategy(maxTasks), filePattern, taskId);
        final Predicate<S3Object> stringPredicate = s3Object -> iterator.isFileMatchingPattern(s3Object)
                && iterator.isFileAssignedToTask(s3Object);
        // Assert
        assertThat(stringPredicate.test(obj)).as("Predicate should accept the objectKey: " + objectKey).isFalse();
    }

    private static void mockPatternMatcher(final Pattern filePattern) {
        final Matcher fileMatcher = mock(Matcher.class);
        when(filePattern.matcher(any())).thenReturn(fileMatcher);
        when(fileMatcher.find()).thenReturn(true);
        when(fileMatcher.group(PATTERN_TOPIC_KEY)).thenReturn("testtopic");
        when(fileMatcher.group(PATTERN_PARTITION_KEY)).thenReturn("0");
    }
>>>>>>> 6b967d37
}<|MERGE_RESOLUTION|>--- conflicted
+++ resolved
@@ -16,12 +16,8 @@
 
 package io.aiven.kafka.connect.s3.source.utils;
 
-<<<<<<< HEAD
+import static io.aiven.kafka.connect.config.s3.S3ConfigFragment.AWS_S3_BUCKET_NAME_CONFIG;
 import static io.aiven.kafka.connect.s3.source.utils.S3OffsetManagerEntry.RECORD_COUNT;
-=======
-import static io.aiven.kafka.connect.common.source.input.utils.FilePatternUtils.PATTERN_PARTITION_KEY;
-import static io.aiven.kafka.connect.common.source.input.utils.FilePatternUtils.PATTERN_TOPIC_KEY;
->>>>>>> 6b967d37
 import static io.aiven.kafka.connect.s3.source.utils.SourceRecordIterator.BYTES_TRANSFORMATION_NUM_OF_RECS;
 import static org.assertj.core.api.Assertions.assertThat;
 import static org.mockito.Mockito.any;
@@ -37,19 +33,22 @@
 import java.io.ByteArrayInputStream;
 import java.io.InputStream;
 import java.nio.charset.StandardCharsets;
+import java.util.ArrayList;
 import java.util.Arrays;
 import java.util.Collections;
+import java.util.HashMap;
 import java.util.Iterator;
-<<<<<<< HEAD
+import java.util.LinkedList;
+import java.util.List;
 import java.util.Map;
 import java.util.Optional;
-=======
+import java.util.Queue;
+import java.util.function.Consumer;
 import java.util.function.Predicate;
-import java.util.regex.Matcher;
-import java.util.regex.Pattern;
->>>>>>> 6b967d37
 import java.util.stream.Stream;
 
+import io.aiven.kafka.connect.common.source.task.DistributionStrategy;
+import org.apache.commons.lang3.tuple.Pair;
 import org.apache.kafka.connect.data.SchemaAndValue;
 import org.apache.kafka.connect.source.SourceTaskContext;
 import org.apache.kafka.connect.storage.OffsetStorageReader;
@@ -59,7 +58,6 @@
 import io.aiven.kafka.connect.common.source.input.InputFormat;
 import io.aiven.kafka.connect.common.source.input.Transformer;
 import io.aiven.kafka.connect.common.source.input.TransformerFactory;
-import io.aiven.kafka.connect.common.source.input.utils.FilePatternUtils;
 import io.aiven.kafka.connect.common.source.task.HashDistributionStrategy;
 import io.aiven.kafka.connect.s3.source.config.S3SourceConfig;
 
@@ -67,77 +65,88 @@
 import org.junit.jupiter.api.Test;
 import org.junit.jupiter.params.ParameterizedTest;
 import org.junit.jupiter.params.provider.CsvSource;
+import software.amazon.awssdk.core.ResponseBytes;
+import software.amazon.awssdk.services.s3.S3Client;
+import software.amazon.awssdk.services.s3.model.GetObjectRequest;
+import software.amazon.awssdk.services.s3.model.ListObjectsV2Request;
+import software.amazon.awssdk.services.s3.model.ListObjectsV2Response;
 import software.amazon.awssdk.services.s3.model.S3Object;
 
 final class SourceRecordIteratorTest {
 
-    private S3SourceConfig mockConfig;
     private S3OffsetManagerEntry mockS3OffsetManagerEntry;
     private OffsetManager<S3OffsetManagerEntry> mockOffsetManager;
     private Transformer mockTransformer;
 
-    private AWSV2SourceClient mockSourceApiClient;
+    private S3Client mockS3Client;
+
+    private AWSV2SourceClient sourceApiClient;
 
     @BeforeEach
     public void setUp() {
-        mockConfig = mock(S3SourceConfig.class);
         mockOffsetManager = mock(OffsetManager.class);
         mockS3OffsetManagerEntry = mock(S3OffsetManagerEntry.class);
         mockTransformer = mock(Transformer.class);
-        mockSourceApiClient = mock(AWSV2SourceClient.class);
-        when(mockConfig.getAwsS3BucketName()).thenReturn("bucket_name");
+        mockS3Client = mock(S3Client.class);
+    }
+
+    private S3SourceConfig getConfig(Map<String, String> data) {
+        Map<String, String> defaults = new HashMap<>();
+        defaults.put(AWS_S3_BUCKET_NAME_CONFIG, "bucket-name");
+        defaults.putAll(data);
+        return new S3SourceConfig(defaults);
     }
 
     @Test
     void testIteratorProcessesS3Objects() throws Exception {
 
         final String key = "topic-00001-abc123.txt";
-
-        // Mock InputStream
-        try (InputStream mockInputStream = new ByteArrayInputStream(new byte[] {})) {
-            when(mockSourceApiClient.getObject(anyString())).thenReturn(() -> mockInputStream);
+        final String filePattern = "{{topic}}-{{partition}}";
+
+
+        S3SourceConfig config = getConfig(Collections.emptyMap());
+
+        S3ClientBuilder builder = new S3ClientBuilder();
+
+        sourceApiClient = new AWSV2SourceClient(builder.build(), config );
+
 
             mockTransformer = TransformerFactory.getTransformer(InputFormat.BYTES);
 
-<<<<<<< HEAD
             when(mockS3OffsetManagerEntry.getProperties()).thenReturn(Collections.emptyMap());
-=======
-            when(mockOffsetManager.getOffsets()).thenReturn(Collections.emptyMap());
-            final Pattern filePattern = mock(Pattern.class);
->>>>>>> 6b967d37
-
-            when(mockSourceApiClient.getS3ObjectIterator(any())).thenReturn(Collections.emptyIterator());
-            Iterator<S3SourceRecord> iterator = new SourceRecordIterator(mockConfig, mockOffsetManager, mockTransformer,
-                    mockSourceApiClient, new HashDistributionStrategy(1),
-                    FilePatternUtils.configurePattern("{{topic}}-{{partition}}-{{start_offset}}"), 0);
-
-            assertThat(iterator.hasNext()).isFalse();
-            mockPatternMatcher(filePattern);
-
-            final S3Object obj = S3Object.builder().key(key).build();
-
-            final ByteArrayInputStream bais = new ByteArrayInputStream("Hello World".getBytes(StandardCharsets.UTF_8));
-            when(mockSourceApiClient.getS3ObjectIterator(any())).thenReturn(Arrays.asList(obj).iterator());
-            when(mockSourceApiClient.getObject(any())).thenReturn(() -> bais);
-            iterator = new SourceRecordIterator(mockConfig, mockOffsetManager, mockTransformer, mockSourceApiClient,
+
+            Iterator<S3SourceRecord> iterator = new SourceRecordIterator(config, mockOffsetManager, mockTransformer,
+                    sourceApiClient, new HashDistributionStrategy(1),
+                    filePattern, 0);
+
+            assertThat(iterator).isExhausted();
+
+            builder.reset().addObject(key, "Hello World").endOfBlock();
+
+        sourceApiClient = new AWSV2SourceClient(builder.build(), config );
+
+            Iterator<S3SourceRecord> s3ObjectIterator = new SourceRecordIterator(config, mockOffsetManager, mockTransformer, sourceApiClient,
                     new HashDistributionStrategy(1), filePattern, 0);
 
-            assertThat(iterator.hasNext()).isTrue();
+            assertThat(iterator).hasNext();
             assertThat(iterator.next()).isNotNull();
-        }
+            assertThat(iterator).isExhausted();
+
     }
 
     @Test
     void testIteratorProcessesS3ObjectsForByteArrayTransformer() throws Exception {
         final String key = "topic-00001-abc123.txt";
+        final  String filePattern = "{{topic}}-{{partition}}-{{start_offset}}";
         final S3Object s3Object = S3Object.builder().key(key).build();
 
+        S3SourceConfig config = getConfig(Collections.emptyMap());
         // With ByteArrayTransformer
         try (InputStream inputStream = new ByteArrayInputStream("Hello World".getBytes(StandardCharsets.UTF_8))) {
-            when(mockSourceApiClient.getObject(key)).thenReturn(() -> inputStream);
-            final Pattern filePattern = mock(Pattern.class);
-
-            when(mockSourceApiClient.getS3ObjectIterator(any())).thenReturn(Arrays.asList(s3Object).iterator());
+            when(sourceApiClient.getObject(key)).thenReturn(() -> inputStream);
+
+
+            when(sourceApiClient.getS3ObjectIterator(any())).thenReturn(Arrays.asList(s3Object).iterator());
 
             mockTransformer = mock(ByteArrayTransformer.class);
             when(mockTransformer.getRecords(any(), anyString(), anyInt(), any(), anyLong()))
@@ -145,34 +154,27 @@
 
             when(mockOffsetManager.getEntry(any(), any())).thenReturn(Optional.of(mockS3OffsetManagerEntry));
 
-            when(mockSourceApiClient.getListOfObjectKeys(any()))
+            when(sourceApiClient.getListOfObjectKeys(any()))
                     .thenReturn(Collections.singletonList(key).listIterator());
-<<<<<<< HEAD
             when(mockS3OffsetManagerEntry.getRecordCount()).thenReturn(BYTES_TRANSFORMATION_NUM_OF_RECS);
-=======
-            when(mockOffsetManager.recordsProcessedForObjectKey(anyMap(), anyString()))
-                    .thenReturn(BYTES_TRANSFORMATION_NUM_OF_RECS);
-            mockPatternMatcher(filePattern);
->>>>>>> 6b967d37
 
             // should skip if any records were produced by source record iterator.
-            final Iterator<S3SourceRecord> iterator = new SourceRecordIterator(mockConfig, mockOffsetManager,
-                    mockTransformer, mockSourceApiClient, new HashDistributionStrategy(1), filePattern, 0);
-            assertThat(iterator.hasNext()).isFalse();
-            verify(mockSourceApiClient, never()).getObject(any());
+            final Iterator<S3SourceRecord> iterator = new SourceRecordIterator(config, mockOffsetManager,
+                    mockTransformer, sourceApiClient, new HashDistributionStrategy(1), filePattern, 0);
+
+            assertThat(iterator).isExhausted();
+            verify(sourceApiClient, never()).getObject(any());
             verify(mockTransformer, never()).getRecords(any(), anyString(), anyInt(), any(), anyLong());
         }
 
         // With AvroTransformer
         try (InputStream inputStream = new ByteArrayInputStream("Hello World".getBytes(StandardCharsets.UTF_8))) {
-
-            when(mockSourceApiClient.getObject(key)).thenReturn(() -> inputStream);
-            final Pattern filePattern = mock(Pattern.class);
-            when(mockSourceApiClient.getS3ObjectIterator(any())).thenReturn(Arrays.asList(s3Object).iterator());
-            when(mockSourceApiClient.getListOfObjectKeys(any()))
+            when(sourceApiClient.getObject(key)).thenReturn(() -> inputStream);
+
+            when(sourceApiClient.getS3ObjectIterator(any())).thenReturn(Arrays.asList(s3Object).iterator());
+            when(sourceApiClient.getListOfObjectKeys(any()))
                     .thenReturn(Collections.singletonList(key).listIterator());
 
-<<<<<<< HEAD
             final OffsetStorageReader offsetStorageReader = mock(OffsetStorageReader.class);
             when(offsetStorageReader.offset(any(Map.class))).thenReturn(Map.of(RECORD_COUNT, 1));
 
@@ -180,11 +182,6 @@
             when(context.offsetStorageReader()).thenReturn(offsetStorageReader);
 
             mockOffsetManager = new OffsetManager(context);
-=======
-            when(mockOffsetManager.recordsProcessedForObjectKey(anyMap(), anyString()))
-                    .thenReturn(BYTES_TRANSFORMATION_NUM_OF_RECS);
-            mockPatternMatcher(filePattern);
->>>>>>> 6b967d37
 
             mockTransformer = mock(Transformer.class);
             final SchemaAndValue schemaKey = new SchemaAndValue(null, "KEY");
@@ -193,9 +190,8 @@
             when(mockTransformer.getRecords(any(), anyString(), anyInt(), any(), anyLong()))
                     .thenReturn(Arrays.asList(schemaValue).stream());
 
-            final Iterator<S3SourceRecord> iterator = new SourceRecordIterator(mockConfig, mockOffsetManager,
-<<<<<<< HEAD
-                    mockTransformer, mockSourceApiClient);
+            final Iterator<S3SourceRecord> iterator = new SourceRecordIterator(config, mockOffsetManager,
+                    mockTransformer, sourceApiClient, new HashDistributionStrategy(1), filePattern, 0);
             assertThat(iterator.hasNext()).isTrue();
             final S3SourceRecord record = iterator.next();
             assertThat(record.getValue().value()).isEqualTo("VALUE");
@@ -203,34 +199,27 @@
             verify(mockTransformer, times(1)).getRecords(any(), anyString(), anyInt(), any(), anyLong());
         }
     }
-=======
-                    mockTransformer, mockSourceApiClient, new HashDistributionStrategy(1), filePattern, 0);
-            assertThat(iterator.hasNext()).isFalse();
-
-            verify(mockTransformer, times(0)).getRecords(any(), anyString(), anyInt(), any(), anyLong());
-        }
-    }
-
     @ParameterizedTest
     @CsvSource({ "4, 2, key1", "4, 3, key2", "4, 0, key3", "4, 1, key4" })
     void testFetchObjectSummariesWithOneNonZeroByteObjectWithTaskIdAssigned(final int maxTasks, final int taskId,
-            final String objectKey) {
-
+                                                                            final String objectKey) {
+
+        final  String filePattern = "{{topic}}-{{partition}}-{{start_offset}}";
         mockTransformer = TransformerFactory.getTransformer(InputFormat.BYTES);
-        when(mockOffsetManager.getOffsets()).thenReturn(Collections.emptyMap());
-        final Pattern filePattern = mock(Pattern.class);
-
-        mockPatternMatcher(filePattern);
+        S3SourceConfig config = getConfig(Collections.emptyMap());
 
         final S3Object obj = S3Object.builder().key(objectKey).build();
 
         final ByteArrayInputStream bais = new ByteArrayInputStream("Hello World".getBytes(StandardCharsets.UTF_8));
-        when(mockSourceApiClient.getS3ObjectIterator(any())).thenReturn(Arrays.asList(obj).iterator());
-        when(mockSourceApiClient.getObject(any())).thenReturn(() -> bais);
-        final SourceRecordIterator iterator = new SourceRecordIterator(mockConfig, mockOffsetManager, mockTransformer,
-                mockSourceApiClient, new HashDistributionStrategy(maxTasks), filePattern, taskId);
-        final Predicate<S3Object> s3ObjectPredicate = s3Object -> iterator.isFileMatchingPattern(s3Object)
-                && iterator.isFileAssignedToTask(s3Object);
+        final DistributionStrategy distributionStrategy = new HashDistributionStrategy(maxTasks) ;
+
+        when(sourceApiClient.getS3ObjectIterator(any())).thenReturn(Arrays.asList(obj).iterator());
+        when(sourceApiClient.getObject(any())).thenReturn(() -> bais);
+        final SourceRecordIterator iterator = new SourceRecordIterator(config, mockOffsetManager, mockTransformer,
+                sourceApiClient, distributionStrategy, filePattern, taskId);
+        SourceRecordIterator.FileMatching fileMatching =  iterator.new FileMatching(filePattern);
+        Predicate<S3Object> s3ObjectPredicate = fileMatching;
+        s3ObjectPredicate = s3ObjectPredicate.and(s3Object -> distributionStrategy.isPartOfTask(taskId, s3Object.key(), fileMatching.pattern));
         // Assert
         assertThat(s3ObjectPredicate).accepts(obj);
     }
@@ -239,32 +228,93 @@
     @CsvSource({ "4, 1, topic1-2-0", "4, 3, key1", "4, 0, key1", "4, 1, key2", "4, 2, key2", "4, 0, key2", "4, 1, key3",
             "4, 2, key3", "4, 3, key3", "4, 0, key4", "4, 2, key4", "4, 3, key4" })
     void testFetchObjectSummariesWithOneNonZeroByteObjectWithTaskIdUnassigned(final int maxTasks, final int taskId,
-            final String objectKey) {
+                                                                              final String objectKey) {
+        final  String filePattern = "{{topic}}-{{partition}}-{{start_offset}}";
         mockTransformer = TransformerFactory.getTransformer(InputFormat.BYTES);
-        when(mockOffsetManager.getOffsets()).thenReturn(Collections.emptyMap());
-        final Pattern filePattern = mock(Pattern.class);
-
-        mockPatternMatcher(filePattern);
+        S3SourceConfig config = getConfig(Collections.emptyMap());
 
         final S3Object obj = S3Object.builder().key(objectKey).build();
 
         final ByteArrayInputStream bais = new ByteArrayInputStream("Hello World".getBytes(StandardCharsets.UTF_8));
-        when(mockSourceApiClient.getS3ObjectIterator(any())).thenReturn(Arrays.asList(obj).iterator());
-        when(mockSourceApiClient.getObject(any())).thenReturn(() -> bais);
-        final SourceRecordIterator iterator = new SourceRecordIterator(mockConfig, mockOffsetManager, mockTransformer,
-                mockSourceApiClient, new HashDistributionStrategy(maxTasks), filePattern, taskId);
-        final Predicate<S3Object> stringPredicate = s3Object -> iterator.isFileMatchingPattern(s3Object)
-                && iterator.isFileAssignedToTask(s3Object);
+        final DistributionStrategy distributionStrategy = new HashDistributionStrategy(maxTasks) ;
+
+        when(sourceApiClient.getS3ObjectIterator(any())).thenReturn(Arrays.asList(obj).iterator());
+        when(sourceApiClient.getObject(any())).thenReturn(() -> bais);
+        final SourceRecordIterator iterator = new SourceRecordIterator(config, mockOffsetManager, mockTransformer,
+                sourceApiClient,distributionStrategy, filePattern, taskId);
+        SourceRecordIterator.FileMatching fileMatching =  iterator.new FileMatching(filePattern);
+        Predicate<S3Object> s3ObjectPredicate = fileMatching;
+        s3ObjectPredicate = s3ObjectPredicate.and(s3Object -> distributionStrategy.isPartOfTask(taskId, s3Object.key(), fileMatching.pattern));
         // Assert
-        assertThat(stringPredicate.test(obj)).as("Predicate should accept the objectKey: " + objectKey).isFalse();
-    }
-
-    private static void mockPatternMatcher(final Pattern filePattern) {
-        final Matcher fileMatcher = mock(Matcher.class);
-        when(filePattern.matcher(any())).thenReturn(fileMatcher);
-        when(fileMatcher.find()).thenReturn(true);
-        when(fileMatcher.group(PATTERN_TOPIC_KEY)).thenReturn("testtopic");
-        when(fileMatcher.group(PATTERN_PARTITION_KEY)).thenReturn("0");
-    }
->>>>>>> 6b967d37
+        assertThat(s3ObjectPredicate.test(obj)).as("Predicate should accept the objectKey: " + objectKey).isFalse();
+    }
+
+    @Test
+    public void x() {
+        S3ClientBuilder builder = new S3ClientBuilder();
+        builder.addObject("Key", "value");
+        S3Client client = builder.build();
+        ListObjectsV2Response response = client.listObjectsV2(ListObjectsV2Request.builder().build());
+        assertThat(response.contents()).isNotEmpty();
+
+        sourceApiClient = new AWSV2SourceClient(builder.build(), getConfig(Collections.emptyMap()));
+        Iterator<S3Object> iter = sourceApiClient.getS3ObjectIterator(null);
+        assertThat(iter.hasNext());
+    }
+
+
+    class S3ClientBuilder  {
+        Queue<Pair<List<S3Object>, Map<String, byte[]>>> blocks = new LinkedList<>();
+        List<S3Object> objects = new ArrayList<>();
+        Map<String, byte[]> data = new HashMap<>();
+
+        public S3ClientBuilder addObject(String key, byte[] data) {
+            objects.add(S3Object.builder().key(key).size((long)data.length).build());
+            this.data.put(key, data);
+            return this;
+        }
+
+        public S3ClientBuilder endOfBlock() {
+            blocks.add(Pair.of(objects, data));
+            return reset();
+        }
+
+        public S3ClientBuilder reset() {
+            objects = new ArrayList<>();
+            data = new HashMap<>();
+            return this;
+        }
+
+        public S3ClientBuilder addObject(String key, String data) {
+            return addObject(key, data.getBytes(StandardCharsets.UTF_8));
+        }
+
+        private ResponseBytes getResponse(String key) {
+            return ResponseBytes.fromByteArray(new byte[0],data.get(key));
+        }
+
+        private ListObjectsV2Response dequeueData() {
+            if (blocks.isEmpty()) {
+                objects = Collections.emptyList();
+                data = Collections.emptyMap();
+            } else {
+                Pair<List<S3Object>, Map<String, byte[]>> pair = blocks.remove();
+                objects = pair.getLeft();
+                data = pair.getRight();
+            }
+            return ListObjectsV2Response.builder().contents(objects).isTruncated(false).build();
+        }
+
+        public S3Client build() {
+            if (!objects.isEmpty()) {
+                endOfBlock();
+            }
+            S3Client result = mock(S3Client.class);
+            when(result.listObjectsV2(any(ListObjectsV2Request.class))).thenAnswer(env -> dequeueData());
+            when(result.listObjectsV2(any(Consumer.class))).thenAnswer(env -> dequeueData());
+            when(result.getObjectAsBytes(any(GetObjectRequest.class))).thenAnswer(env -> getResponse(env.getArgument(0, GetObjectRequest.class).key()));
+            return result;
+        }
+
+    }
 }