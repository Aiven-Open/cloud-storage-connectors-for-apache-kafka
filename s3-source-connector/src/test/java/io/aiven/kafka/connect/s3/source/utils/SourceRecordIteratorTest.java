--- conflicted
+++ resolved
@@ -17,79 +17,36 @@
 package io.aiven.kafka.connect.s3.source.utils;
 
 import static io.aiven.kafka.connect.config.s3.S3ConfigFragment.AWS_S3_BUCKET_NAME_CONFIG;
-<<<<<<< HEAD
-import static io.aiven.kafka.connect.s3.source.utils.SourceRecordIterator.BYTES_TRANSFORMATION_NUM_OF_RECS;
 import static org.assertj.core.api.Assertions.assertThat;
 import static org.assertj.core.api.Assertions.assertThatThrownBy;
-import static org.mockito.ArgumentMatchers.anyMap;
-=======
-import static io.aiven.kafka.connect.s3.source.utils.S3OffsetManagerEntry.RECORD_COUNT;
-import static io.aiven.kafka.connect.s3.source.utils.SourceRecordIterator.BYTES_TRANSFORMATION_NUM_OF_RECS;
-import static org.assertj.core.api.Assertions.assertThat;
->>>>>>> 394f2d17
 import static org.mockito.Mockito.any;
-import static org.mockito.Mockito.anyInt;
-import static org.mockito.Mockito.anyLong;
-import static org.mockito.Mockito.anyString;
 import static org.mockito.Mockito.mock;
-import static org.mockito.Mockito.never;
-import static org.mockito.Mockito.times;
-import static org.mockito.Mockito.verify;
 import static org.mockito.Mockito.when;
 
 import java.nio.charset.StandardCharsets;
 import java.util.ArrayList;
-import java.util.Arrays;
 import java.util.Collections;
 import java.util.HashMap;
 import java.util.Iterator;
 import java.util.LinkedList;
 import java.util.List;
 import java.util.Map;
-<<<<<<< HEAD
 import java.util.NoSuchElementException;
-=======
-import java.util.Optional;
->>>>>>> 394f2d17
 import java.util.Queue;
 import java.util.function.Consumer;
-import java.util.function.Predicate;
-import java.util.stream.Stream;
-
-import io.aiven.kafka.connect.common.source.task.DistributionStrategy;
-import org.apache.commons.lang3.tuple.Pair;
-import org.apache.kafka.connect.data.SchemaAndValue;
-import org.apache.kafka.connect.source.SourceTaskContext;
-import org.apache.kafka.connect.storage.OffsetStorageReader;
-
-<<<<<<< HEAD
+
 import io.aiven.kafka.connect.common.config.FileNameFragment;
-import io.aiven.kafka.connect.common.source.input.AvroTransformer;
-=======
 import io.aiven.kafka.connect.common.source.OffsetManager;
->>>>>>> 394f2d17
-import io.aiven.kafka.connect.common.source.input.ByteArrayTransformer;
 import io.aiven.kafka.connect.common.source.input.InputFormat;
 import io.aiven.kafka.connect.common.source.input.Transformer;
 import io.aiven.kafka.connect.common.source.input.TransformerFactory;
-<<<<<<< HEAD
-import io.aiven.kafka.connect.common.source.input.utils.FilePatternUtils;
 import io.aiven.kafka.connect.common.source.task.DistributionType;
 import io.aiven.kafka.connect.common.templating.Template;
-=======
-import io.aiven.kafka.connect.common.source.task.HashDistributionStrategy;
->>>>>>> 394f2d17
 import io.aiven.kafka.connect.s3.source.config.S3SourceConfig;
 
 import org.apache.commons.lang3.tuple.Pair;
 import org.junit.jupiter.api.BeforeEach;
 import org.junit.jupiter.api.Test;
-import org.junit.jupiter.params.ParameterizedTest;
-import org.junit.jupiter.params.provider.CsvSource;
-<<<<<<< HEAD
-=======
-import org.junit.jupiter.params.provider.ValueSource;
->>>>>>> 394f2d17
 import software.amazon.awssdk.core.ResponseBytes;
 import software.amazon.awssdk.services.s3.S3Client;
 import software.amazon.awssdk.services.s3.model.GetObjectRequest;
@@ -99,7 +56,6 @@
 @SuppressWarnings("PMD.ExcessiveImports")
 final class SourceRecordIteratorTest {
 
-<<<<<<< HEAD
     private S3SourceConfig mockConfig;
     private OffsetManager mockOffsetManager;
     private Transformer mockTransformer;
@@ -142,8 +98,6 @@
 
         mockTransformer = TransformerFactory.getTransformer(InputFormat.BYTES);
 
-        when(mockOffsetManager.getOffsets()).thenReturn(Collections.emptyMap());
-
         mockSourceConfig(mockConfig, filePattern, 0, 1, null);
 
         final Iterator<S3SourceRecord> iterator = new SourceRecordIterator(mockConfig, mockOffsetManager,
@@ -172,8 +126,6 @@
 
         mockTransformer = TransformerFactory.getTransformer(InputFormat.BYTES);
 
-        when(mockOffsetManager.getOffsets()).thenReturn(Collections.emptyMap());
-
         mockSourceConfig(mockConfig, filePattern, 0, 1, null);
 
         final Iterator<S3SourceRecord> iterator = new SourceRecordIterator(mockConfig, mockOffsetManager,
@@ -188,156 +140,114 @@
         assertThatThrownBy(s3ObjectIterator::hasNext).isInstanceOf(NoSuchElementException.class)
                 .hasMessage("No value present");
 
-=======
-    private AWSV2SourceClient mockSourceApiClient;
-
-    private OffsetStorageReader offsetStorageReader;
-
-    private OffsetManager offsetManager;
-
-    private S3SourceConfig mockS3SourceConfig;
-
-//    public SourceRecordIterator(final S3SourceConfig s3SourceConfig, final OffsetManager offsetManager,
-//                                final Transformer transformer, final AWSV2SourceClient sourceClient,
-//                                final DistributionStrategy distributionStrategy, final String filePattern, final int taskId)
-
-    @BeforeEach
-    void setup() {
-        final SourceTaskContext mockTaskContext = mock(SourceTaskContext.class);
-        offsetStorageReader = mock(OffsetStorageReader.class);
-        when(mockTaskContext.offsetStorageReader()).thenReturn(offsetStorageReader);
-        offsetManager = new OffsetManager(mockTaskContext);
-        mockSourceApiClient = mock(AWSV2SourceClient.class);
-        mockS3SourceConfig = mock(S3SourceConfig.class);
-        when(mockS3SourceConfig.getAwsS3BucketName()).thenReturn("bucket-name");
->>>>>>> 394f2d17
-    }
-
-//    private S3SourceConfig getConfig(Map<String, String> data) {
-//        Map<String, String> defaults = new HashMap<>();
-//        defaults.put(AWS_S3_BUCKET_NAME_CONFIG, "bucket-name");
-//        defaults.putAll(data);
-//        return new S3SourceConfig(defaults);
-//    }
-
-    @Test
-    void testIteratorProcessesS3Objects() throws Exception {
-
-        final String key = "topic-00001-abc123.txt";
-        final String filePattern = "{{topic}}-{{partition}}";
-<<<<<<< HEAD
-
-        final S3SourceConfig config = getConfig(Collections.emptyMap());
-        final S3ClientBuilder builder = new S3ClientBuilder();
-
-        builder.reset().addObject(key, "Hello World").endOfBlock();
-        sourceApiClient = new AWSV2SourceClient(builder.build(), config);
-
-        mockTransformer = TransformerFactory.getTransformer(InputFormat.BYTES);
-
-        when(mockOffsetManager.getOffsets()).thenReturn(Collections.emptyMap());
-
-        mockSourceConfig(mockConfig, filePattern, 0, 1, null);
-
-        // With ByteArrayTransformer
-
-        mockTransformer = mock(ByteArrayTransformer.class);
-        when(mockTransformer.getRecords(any(), anyString(), anyInt(), any(), anyLong()))
-                .thenReturn(Stream.of(SchemaAndValue.NULL));
-
-        when(mockOffsetManager.getOffsets()).thenReturn(Collections.emptyMap());
-
-        when(mockOffsetManager.recordsProcessedForObjectKey(anyMap(), anyString()))
-                .thenReturn(BYTES_TRANSFORMATION_NUM_OF_RECS);
-
-        // should skip if any records were produced by source record iterator.
-        final Iterator<S3SourceRecord> byteArrayIterator = new SourceRecordIterator(mockConfig, mockOffsetManager,
-                mockTransformer, sourceApiClient);
-
-        assertThat(byteArrayIterator).isExhausted();
-
-        verify(mockTransformer, never()).getRecords(any(), anyString(), anyInt(), any(), anyLong());
-
-        // With AvroTransformer
-
-        mockTransformer = mock(AvroTransformer.class);
-
-        when(mockOffsetManager.recordsProcessedForObjectKey(anyMap(), anyString()))
-                .thenReturn(BYTES_TRANSFORMATION_NUM_OF_RECS);
-
-        when(mockTransformer.getKeyData(anyString(), anyString(), any())).thenReturn(SchemaAndValue.NULL);
-        when(mockTransformer.getRecords(any(), anyString(), anyInt(), any(), anyLong()))
-                .thenReturn(Arrays.asList(SchemaAndValue.NULL).stream());
-
-        final Iterator<S3SourceRecord> avroIterator = new SourceRecordIterator(mockConfig, mockOffsetManager,
-                mockTransformer, sourceApiClient);
-        assertThat(avroIterator).isExhausted();
-
-        verify(mockTransformer, times(0)).getRecords(any(), anyString(), anyInt(), any(), anyLong());
-
-    }
-=======
-        final Transformer transformer = TransformerFactory.getTransformer(InputFormat.BYTES);
-        when(offsetStorageReader.offset(any(Map.class))).thenReturn(new HashMap<>());
-        when(mockSourceApiClient.getS3ObjectStream(any())).thenReturn(Stream.empty());
->>>>>>> 394f2d17
-
-        Iterator<S3SourceRecord> iterator = new SourceRecordIterator(mockS3SourceConfig, offsetManager, transformer,
-                mockSourceApiClient, new HashDistributionStrategy(1),
-                filePattern, 0);
-
-<<<<<<< HEAD
-        mockTransformer = TransformerFactory.getTransformer(InputFormat.BYTES);
-        when(mockOffsetManager.getOffsets()).thenReturn(Collections.emptyMap());
-
-        final String key = "topic-00001-abc123.txt";
-        final String filePattern = "{{partition}}";
-        final String topic = "topic";
-        final FilePatternUtils filePatternUtils = new FilePatternUtils(filePattern);
-        final S3SourceConfig config = getConfig(Collections.emptyMap());
-        final S3ClientBuilder builder = new S3ClientBuilder();
-        mockSourceConfig(mockConfig, filePattern, taskId, maxTasks, topic);
-        final S3Object obj = S3Object.builder().key(objectKey).build();
-
-        // Build s3 Client
-        builder.reset().addObject(key, "Hello World").endOfBlock();
-        sourceApiClient = new AWSV2SourceClient(builder.build(), config);
-
-        final SourceRecordIterator iterator = new SourceRecordIterator(mockConfig, mockOffsetManager, mockTransformer,
-                sourceApiClient);
-        final Predicate<S3Object> s3ObjectPredicate = s3Object -> iterator.isFileMatchingPattern(s3Object)
-                && iterator.isFileAssignedToTask(filePatternUtils.process(s3Object.key()).orElseThrow(), taskId);
-        // Assert
-        assertThat(s3ObjectPredicate).accepts(obj);
-    }
-
-    @ParameterizedTest
-    @CsvSource({ "4, 1, topic1-2-0", "4, 3,key1", "4, 0, key1", "4, 1, key2", "4, 2, key2", "4, 0, key2", "4, 1, key3",
-            "4, 2, key3", "4, 3, key3", "4, 0, key4", "4, 2, key4", "4, 3, key4" })
-    void testFetchObjectSummariesWithOneNonZeroByteObjectWithTaskIdUnassigned(final int maxTasks, final int taskId,
-            final String objectKey) {
-        mockTransformer = TransformerFactory.getTransformer(InputFormat.BYTES);
-        when(mockOffsetManager.getOffsets()).thenReturn(Collections.emptyMap());
-        final String filePattern = "{{partition}}";
-        final String topic = "topic";
-        mockSourceConfig(mockConfig, filePattern, taskId, maxTasks, topic);
-        final S3ClientBuilder builder = new S3ClientBuilder();
-        final S3SourceConfig config = getConfig(Collections.emptyMap());
-        final FilePatternUtils filePatternUtils = new FilePatternUtils(filePattern);
-
-        final S3Object obj = S3Object.builder().key(objectKey).build();
-
-        builder.reset().addObject(objectKey, "Hello World").endOfBlock();
-        sourceApiClient = new AWSV2SourceClient(builder.build(), config);
-
-        final SourceRecordIterator iterator = new SourceRecordIterator(mockConfig, mockOffsetManager, mockTransformer,
-                sourceApiClient);
-
-        final Predicate<S3Object> stringPredicate = s3Object -> iterator.isFileMatchingPattern(s3Object)
-                && iterator.isFileAssignedToTask(filePatternUtils.process(s3Object.key()).orElseThrow(), taskId);
-        // Assert
-        assertThat(stringPredicate.test(obj)).as("Predicate should accept the objectKey: " + objectKey).isFalse();
-    }
+    }
+
+    // @Test
+    // void testIteratorProcessesS3ObjectsForByteArrayTransformer() throws Exception {
+    // final String key = "topic-00001-abc123.txt";
+    // final String filePattern = "{{topic}}-{{partition}}";
+    //
+    // final S3SourceConfig config = getConfig(Collections.emptyMap());
+    // final S3ClientBuilder builder = new S3ClientBuilder();
+    //
+    // builder.reset().addObject(key, "Hello World").endOfBlock();
+    // sourceApiClient = new AWSV2SourceClient(builder.build(), config);
+    //
+    // mockTransformer = TransformerFactory.getTransformer(InputFormat.BYTES);
+    //
+    //// when(mockOffsetManager.getOffsets()).thenReturn(Collections.emptyMap());
+    //
+    // mockSourceConfig(mockConfig, filePattern, 0, 1, null);
+    //
+    // // With ByteArrayTransformer
+    //
+    // mockTransformer = mock(ByteArrayTransformer.class);
+    // when(mockTransformer.getRecords(any(), anyString(), anyInt(), any(), anyLong()))
+    // .thenReturn(Stream.of(SchemaAndValue.NULL));
+    //
+    //// when(mockOffsetManager.getOffsets()).thenReturn(Collections.emptyMap());
+    ////
+    //// when(mockOffsetManager.recordsProcessedForObjectKey(anyMap(), anyString()))
+    //// .thenReturn(BYTES_TRANSFORMATION_NUM_OF_RECS);
+    //
+    // // should skip if any records were produced by source record iterator.
+    // final Iterator<S3SourceRecord> byteArrayIterator = new SourceRecordIterator(mockConfig, mockOffsetManager,
+    // mockTransformer, sourceApiClient);
+    //
+    // assertThat(byteArrayIterator).isExhausted();
+    //
+    // verify(mockTransformer, never()).getRecords(any(), anyString(), anyInt(), any(), anyLong());
+    //
+    // // With AvroTransformer
+    //
+    // mockTransformer = mock(AvroTransformer.class);
+    //
+    //// when(mockOffsetManager.recordsProcessedForObjectKey(anyMap(), anyString()))
+    //// .thenReturn(BYTES_TRANSFORMATION_NUM_OF_RECS);
+    //
+    // when(mockTransformer.getKeyData(anyString(), anyString(), any())).thenReturn(SchemaAndValue.NULL);
+    // when(mockTransformer.getRecords(any(), anyString(), anyInt(), any(), anyLong()))
+    // .thenReturn(Arrays.asList(SchemaAndValue.NULL).stream());
+    //
+    // final Iterator<S3SourceRecord> avroIterator = new SourceRecordIterator(mockConfig, mockOffsetManager,
+    // mockTransformer, sourceApiClient);
+    // assertThat(avroIterator).isExhausted();
+    //
+    // verify(mockTransformer, times(0)).getRecords(any(), anyString(), anyInt(), any(), anyLong());
+    //
+    // }
+
+    // @ParameterizedTest
+    // @CsvSource({ "4, 2, key1", "4, 3, key2", "4, 0, key3", "4, 1, key4" })
+    // void testFetchObjectSummariesWithOneNonZeroByteObjectWithTaskIdAssigned(final int maxTasks, final int taskId,
+    // final String objectKey) {
+    //
+    // mockTransformer = TransformerFactory.getTransformer(InputFormat.BYTES);
+    //
+    // final String key = "topic-00001-abc123.txt";
+    // final String filePattern = "{{partition}}";
+    // final String topic = "topic";
+    // final S3SourceConfig config = getConfig(Collections.emptyMap());
+    // final S3ClientBuilder builder = new S3ClientBuilder();
+    // mockSourceConfig(mockConfig, filePattern, taskId, maxTasks, topic);
+    //
+    // // Build s3 Client
+    // builder.reset().addObject(key, "Hello World").endOfBlock();
+    // sourceApiClient = new AWSV2SourceClient(builder.build(), config);
+    //
+    // final SourceRecordIterator iterator = new SourceRecordIterator(mockConfig, mockOffsetManager, mockTransformer,
+    // sourceApiClient);
+    // assertThat(iterator).hasNext();
+    // final Predicate<S3Object> s3ObjectPredicate = s3Object -> iterator.isFileMatchingPattern(s3Object)
+    // && iterator.isFileAssignedToTask(filePatternUtils.process(s3Object.key()).orElseThrow(), taskId);
+    // // Assert
+    // assertThat(s3ObjectPredicate).accepts(obj);
+    // }
+
+    // @ParameterizedTest
+    // @CsvSource({ "4, 1, topic1-2-0", "4, 3,key1", "4, 0, key1", "4, 1, key2", "4, 2, key2", "4, 0, key2", "4, 1,
+    // key3",
+    // "4, 2, key3", "4, 3, key3", "4, 0, key4", "4, 2, key4", "4, 3, key4" })
+    // void testFetchObjectSummariesWithOneNonZeroByteObjectWithTaskIdUnassigned(final int maxTasks, final int taskId,
+    // final String objectKey) {
+    // mockTransformer = TransformerFactory.getTransformer(InputFormat.BYTES);
+    // final String filePattern = "{{partition}}";
+    // final String topic = "topic";
+    // mockSourceConfig(mockConfig, filePattern, taskId, maxTasks, topic);
+    // final S3ClientBuilder builder = new S3ClientBuilder();
+    // final S3SourceConfig config = getConfig(Collections.emptyMap());
+    //
+    // builder.reset().addObject(objectKey, "Hello World").endOfBlock();
+    // sourceApiClient = new AWSV2SourceClient(builder.build(), config);
+    //
+    // final SourceRecordIterator iterator = new SourceRecordIterator(mockConfig, mockOffsetManager, mockTransformer,
+    // sourceApiClient);
+    // assertThat(iterator).hasNext();
+    // final Predicate<S3Object> stringPredicate = s3Object -> iterator.isFileMatchingPattern(s3Object)
+    // && iterator.isFileAssignedToTask(filePatternUtils.process(s3Object.key()).orElseThrow(), taskId);
+    // // Assert
+    // assertThat(stringPredicate.test(obj)).as("Predicate should accept the objectKey: " + objectKey).isFalse();
+    // }
 
     @Test
     void testS3ClientIteratorMock() {
@@ -408,144 +318,4 @@
             return result;
         }
     }
-=======
-        assertThat(iterator).isExhausted();
-
-        S3Object s3Object = S3Object.builder().key(key).size(1L).build();
-        when(mockSourceApiClient.getS3ObjectStream(any())).thenReturn(Collections.singletonList(s3Object).stream());
-        when(mockSourceApiClient.getObject(key)).thenReturn(() -> new ByteArrayInputStream("Hello World".getBytes(StandardCharsets.UTF_8)));
-
-        iterator = new SourceRecordIterator(mockS3SourceConfig, offsetManager, transformer, mockSourceApiClient,
-                new HashDistributionStrategy(1), filePattern, 0);
-
-        assertThat(iterator).hasNext();
-        assertThat(iterator.next()).isNotNull();
-        assertThat(iterator).isExhausted();
-
-    }
-
-//    @Test
-//    void testIteratorProcessesS3ObjectsForByteArrayTransformer() throws Exception {
-//        final String key = "topic-00001-abc123.txt";
-//        final String filePattern = "{{topic}}-{{partition}}";
-//        final S3ClientBuilder builder = new S3ClientBuilder();
-//        final S3SourceConfig config = getConfig(Collections.emptyMap());
-//
-//        // With ByteArrayTransformer
-//        Transformer transformer = TransformerFactory.getTransformer(InputFormat.BYTES);
-//
-//        builder.addObject(key, "Hello World");
-//
-//        sourceApiClient = new AWSV2SourceClient(builder.build(), config);
-//
-//        when(offsetStorageReader.offset(any(Map.class))).thenReturn(Map.of(RECORD_COUNT, 1));
-//
-//
-//        // should skip if any records were produced by source record iterator.
-//        Iterator<S3SourceRecord> iterator = new SourceRecordIterator(config, offsetManager,
-//                transformer, sourceApiClient, new HashDistributionStrategy(1), filePattern, 0);
-//
-//        assertThat(iterator).isExhausted();
-//
-//
-//        // With JsonTransformer
-//        StringBuilder jsonContent = new StringBuilder();
-//        for (int i = 0; i < 5; i++) {
-//            jsonContent.append(String.format("{\"message\": \"Hello World\", \"id\":\"%s\"}%n", i));
-//        }
-//
-//        builder.reset().addObject(key, jsonContent.toString());
-//        sourceApiClient = new AWSV2SourceClient(builder.build(), config);
-//
-//        transformer = TransformerFactory.getTransformer(InputFormat.JSONL);
-//
-//        iterator = new SourceRecordIterator(config, offsetManager,
-//                transformer, sourceApiClient, new HashDistributionStrategy(1), filePattern, 0);
-//        assertThat(iterator).hasNext();
-//        final S3SourceRecord record = iterator.next();
-//        assertThat((Map) record.getValue().value()).containsEntry("id", "1");
-//    }
-//
-//    @ParameterizedTest
-//    @ValueSource( ints={0, 1, 2, 3})
-//    void testRetrieveTaskBasedData(int taskId) {
-//        Map<Integer, String> expectedTask = Map.of(3, "key-1", 0, "key-2", 1, "key-3", 2, "key-4");
-//
-//        int maxTasks = 4;
-//        final  String filePattern = "{{topic}}-{{partition}}";
-//        final S3SourceConfig config = getConfig(Collections.emptyMap());
-//        Transformer transformer = TransformerFactory.getTransformer(InputFormat.BYTES);
-//
-//        final S3ClientBuilder builder = new S3ClientBuilder();
-//        for (String key : expectedTask.values()) {
-//            builder.addObject(key, "Hello World - "+key);
-//        }
-//        sourceApiClient = new AWSV2SourceClient(builder.build(), config);
-//
-//        final DistributionStrategy distributionStrategy = new HashDistributionStrategy(maxTasks) ;
-//
-//        final SourceRecordIterator iterator = new SourceRecordIterator(config, offsetManager, transformer,
-//                sourceApiClient, distributionStrategy, filePattern, taskId);
-//
-//        assertThat(iterator.hasNext());
-//        S3SourceRecord record = iterator.next();
-//        assertThat(record.getObjectKey()).isEqualTo(expectedTask.get(taskId));
-//        assertThat(iterator).isExhausted();
-//    }
-//
-//    class S3ClientBuilder  {
-//        Queue<Pair<List<S3Object>, Map<String, byte[]>>> blocks = new LinkedList<>();
-//        List<S3Object> objects = new ArrayList<>();
-//        Map<String, byte[]> data = new HashMap<>();
-//
-//        public S3ClientBuilder addObject(String key, byte[] data) {
-//            objects.add(S3Object.builder().key(key).size((long)data.length).build());
-//            this.data.put(key, data);
-//            return this;
-//        }
-//
-//        public S3ClientBuilder endOfBlock() {
-//            blocks.add(Pair.of(objects, data));
-//            return reset();
-//        }
-//
-//        public S3ClientBuilder reset() {
-//            objects = new ArrayList<>();
-//            data = new HashMap<>();
-//            return this;
-//        }
-//
-//        public S3ClientBuilder addObject(String key, String data) {
-//            return addObject(key, data.getBytes(StandardCharsets.UTF_8));
-//        }
-//
-//        private ResponseBytes getResponse(String key) {
-//            return ResponseBytes.fromByteArray(new byte[0],data.get(key));
-//        }
-//
-//        private ListObjectsV2Response dequeueData() {
-//            if (blocks.isEmpty()) {
-//                objects = Collections.emptyList();
-//                data = Collections.emptyMap();
-//            } else {
-//                Pair<List<S3Object>, Map<String, byte[]>> pair = blocks.remove();
-//                objects = pair.getLeft();
-//                data = pair.getRight();
-//            }
-//            return ListObjectsV2Response.builder().contents(objects).isTruncated(false).build();
-//        }
-//
-//        public S3Client build() {
-//            if (!objects.isEmpty()) {
-//                endOfBlock();
-//            }
-//            S3Client result = mock(S3Client.class);
-//            when(result.listObjectsV2(any(ListObjectsV2Request.class))).thenAnswer(env -> dequeueData());
-//            when(result.listObjectsV2(any(Consumer.class))).thenAnswer(env -> dequeueData());
-//            when(result.getObjectAsBytes(any(GetObjectRequest.class))).thenAnswer(env -> getResponse(env.getArgument(0, GetObjectRequest.class).key()));
-//            return result;
-//        }
-//
-//    }
->>>>>>> 394f2d17
 }