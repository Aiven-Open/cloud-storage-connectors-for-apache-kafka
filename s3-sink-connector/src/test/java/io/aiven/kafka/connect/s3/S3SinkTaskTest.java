/*
 * Copyright 2020 Aiven Oy
 *
 * Licensed under the Apache License, Version 2.0 (the "License");
 * you may not use this file except in compliance with the License.
 * You may obtain a copy of the License at
 *
 * http://www.apache.org/licenses/LICENSE-2.0
 *
 * Unless required by applicable law or agreed to in writing, software
 * distributed under the License is distributed on an "AS IS" BASIS,
 * WITHOUT WARRANTIES OR CONDITIONS OF ANY KIND, either express or implied.
 * See the License for the specific language governing permissions and
 * limitations under the License.
 */

package io.aiven.kafka.connect.s3;

import static io.aiven.kafka.connect.config.s3.S3ConfigFragment.AWS_ACCESS_KEY_ID;
import static io.aiven.kafka.connect.config.s3.S3ConfigFragment.AWS_ACCESS_KEY_ID_CONFIG;
import static io.aiven.kafka.connect.config.s3.S3ConfigFragment.AWS_S3_BUCKET;
import static io.aiven.kafka.connect.config.s3.S3ConfigFragment.AWS_S3_BUCKET_NAME_CONFIG;
import static io.aiven.kafka.connect.config.s3.S3ConfigFragment.AWS_S3_ENDPOINT;
import static io.aiven.kafka.connect.config.s3.S3ConfigFragment.AWS_S3_PREFIX;
import static io.aiven.kafka.connect.config.s3.S3ConfigFragment.AWS_S3_PREFIX_CONFIG;
import static io.aiven.kafka.connect.config.s3.S3ConfigFragment.AWS_S3_REGION;
import static io.aiven.kafka.connect.config.s3.S3ConfigFragment.AWS_SECRET_ACCESS_KEY;
import static io.aiven.kafka.connect.config.s3.S3ConfigFragment.AWS_SECRET_ACCESS_KEY_CONFIG;
import static io.aiven.kafka.connect.config.s3.S3ConfigFragment.OUTPUT_COMPRESSION;
import static io.aiven.kafka.connect.config.s3.S3ConfigFragment.OUTPUT_FIELDS;
import static org.assertj.core.api.Assertions.assertThat;
import static org.assertj.core.api.Assertions.assertThatThrownBy;
import static org.mockito.ArgumentMatchers.any;
import static org.mockito.Mockito.never;
import static org.mockito.Mockito.verify;

import java.io.BufferedReader;
import java.io.IOException;
import java.io.InputStream;
import java.io.InputStreamReader;
import java.nio.charset.StandardCharsets;
import java.time.LocalDateTime;
import java.time.ZoneId;
import java.time.ZonedDateTime;
import java.time.format.DateTimeFormatter;
import java.util.ArrayList;
import java.util.Arrays;
import java.util.Base64;
import java.util.Collection;
import java.util.Collections;
import java.util.HashMap;
import java.util.Iterator;
import java.util.List;
import java.util.Map;
import java.util.Objects;
import java.util.Random;
import java.util.zip.GZIPInputStream;

import org.apache.kafka.clients.consumer.OffsetAndMetadata;
import org.apache.kafka.common.TopicPartition;
import org.apache.kafka.common.record.TimestampType;
import org.apache.kafka.connect.converters.ByteArrayConverter;
import org.apache.kafka.connect.data.Schema;
import org.apache.kafka.connect.data.SchemaAndValue;
import org.apache.kafka.connect.data.SchemaBuilder;
import org.apache.kafka.connect.data.Struct;
import org.apache.kafka.connect.errors.ConnectException;
import org.apache.kafka.connect.header.ConnectHeaders;
import org.apache.kafka.connect.header.Header;
import org.apache.kafka.connect.sink.SinkRecord;
import org.apache.kafka.connect.sink.SinkTaskContext;

import io.aiven.kafka.connect.common.config.BackoffPolicyFragmentFixture.BackoffPolicyArgs;
import io.aiven.kafka.connect.common.config.CompressionType;
import io.aiven.kafka.connect.common.config.FileNameFragment;
import io.aiven.kafka.connect.common.config.OutputFormatFragmentFixture.OutputFormatArgs;
import io.aiven.kafka.connect.config.s3.S3ConfigFragment;
import io.aiven.kafka.connect.iam.AwsCredentialProviderFactory;
import io.aiven.kafka.connect.s3.config.S3SinkConfig;
import io.aiven.kafka.connect.s3.testutils.BucketAccessor;

import com.amazonaws.auth.AWSCredentialsProvider;
import com.amazonaws.auth.AWSStaticCredentialsProvider;
import com.amazonaws.auth.BasicAWSCredentials;
import com.amazonaws.client.builder.AwsClientBuilder.EndpointConfiguration;
import com.amazonaws.retry.PredefinedBackoffStrategies;
import com.amazonaws.services.s3.AmazonS3;
import com.amazonaws.services.s3.AmazonS3Client;
import com.amazonaws.services.s3.AmazonS3ClientBuilder;
import com.amazonaws.services.s3.model.S3Object;
import com.amazonaws.services.s3.model.S3ObjectInputStream;
import com.github.luben.zstd.ZstdInputStream;
import com.google.common.collect.Lists;
import io.findify.s3mock.S3Mock;
import org.assertj.core.util.introspection.FieldSupport;
import org.junit.jupiter.api.AfterAll;
import org.junit.jupiter.api.AfterEach;
import org.junit.jupiter.api.BeforeAll;
import org.junit.jupiter.api.BeforeEach;
import org.junit.jupiter.api.Test;
import org.junit.jupiter.api.extension.ExtendWith;
import org.junit.jupiter.params.ParameterizedTest;
import org.junit.jupiter.params.provider.ValueSource;
import org.mockito.Mock;
import org.mockito.Mockito;
import org.mockito.junit.jupiter.MockitoExtension;
import org.xerial.snappy.SnappyInputStream;

@ExtendWith(MockitoExtension.class)
@SuppressWarnings({ "PMD.ExcessiveImports", "PMD.TooManyStaticImports", "deprecation" })
final class S3SinkTaskTest {

    private static final String TEST_BUCKET = "test-bucket";

    private static S3Mock s3Api;
    private static AmazonS3 s3Client;

    private static Map<String, String> commonProperties;

    private final ByteArrayConverter byteArrayConverter = new ByteArrayConverter();

    private Map<String, String> properties;

    private static BucketAccessor testBucketAccessor;

    @Mock
    private SinkTaskContext mockedSinkTaskContext;

    private static final Random RANDOM = new Random();

    @BeforeAll
    public static void setUpClass() {
        final int s3Port = RANDOM.nextInt(10_000) + 10_000;

        s3Api = new S3Mock.Builder().withPort(s3Port).withInMemoryBackend().build();
        s3Api.start();

        commonProperties = Map.of(AWS_ACCESS_KEY_ID, "test_key_id", AWS_SECRET_ACCESS_KEY, "test_secret_key",
                AWS_S3_BUCKET, TEST_BUCKET, AWS_S3_ENDPOINT, "http://localhost:" + s3Port, AWS_S3_REGION, "us-west-2");

        final AmazonS3ClientBuilder builder = AmazonS3ClientBuilder.standard();
        final BasicAWSCredentials awsCreds = new BasicAWSCredentials(commonProperties.get(AWS_ACCESS_KEY_ID),
                commonProperties.get(AWS_SECRET_ACCESS_KEY));
        builder.withCredentials(new AWSStaticCredentialsProvider(awsCreds));
        builder.withEndpointConfiguration(
                new EndpointConfiguration(commonProperties.get(AWS_S3_ENDPOINT), commonProperties.get(AWS_S3_REGION)));
        builder.withPathStyleAccessEnabled(true);

        s3Client = builder.build();

        testBucketAccessor = new BucketAccessor(s3Client, TEST_BUCKET);
        testBucketAccessor.createBucket();
    }

    @AfterAll
    public static void tearDownClass() {
        s3Api.stop();
    }

    @BeforeEach
    public void setUp() {
        properties = new HashMap<>(commonProperties);

        s3Client.createBucket(TEST_BUCKET);
    }

    @AfterEach
    public void tearDown() {
        s3Client.deleteBucket(TEST_BUCKET);
    }

    @ParameterizedTest
    @ValueSource(strings = { "none", "gzip", "snappy", "zstd" })
    void testAivenKafkaConnectS3SinkTask(final String compression) throws IOException {
        // Create SinkTask
        final S3SinkTask task = new S3SinkTask();

        final CompressionType compressionType = CompressionType.forName(compression);

        properties.put(OUTPUT_FIELDS, "value,key,timestamp,offset,headers");
        properties.put(AWS_S3_PREFIX, "aiven--");
        properties.put(OUTPUT_COMPRESSION, compression);
        task.start(properties);

        final TopicPartition topicPartition = new TopicPartition("test-topic", 0);
        final Collection<TopicPartition> tps = Collections.singletonList(topicPartition);
        task.open(tps);

        // * Simulate periodical flush() cycle - ensure that data files are written

        // Push batch of records
        final Collection<SinkRecord> sinkRecords = createBatchOfRecord(0, 100);
        task.put(sinkRecords);

        assertThat(s3Client.doesObjectExist(TEST_BUCKET,
                "aiven--test-topic-0-00000000000000000000" + compressionType.extension())).isFalse();

        // Flush data - this is called by Connect on offset.flush.interval
        final Map<TopicPartition, OffsetAndMetadata> offsets = new HashMap<>();
        offsets.put(topicPartition, new OffsetAndMetadata(100));
        task.flush(offsets);

        final ConnectHeaders expectedConnectHeaders = createTestHeaders();

        assertThat(s3Client.doesObjectExist(TEST_BUCKET,
                "aiven--test-topic-0-00000000000000000000" + compressionType.extension())).isTrue();

        try (S3Object s3Object = s3Client.getObject(TEST_BUCKET,
                "aiven--test-topic-0-00000000000000000000" + compressionType.extension());
                S3ObjectInputStream s3ObjectInputStream = s3Object.getObjectContent();
                InputStream inputStream = getCompressedInputStream(s3ObjectInputStream, compressionType);
                BufferedReader bufferedReader = new BufferedReader(
                        new InputStreamReader(inputStream, StandardCharsets.UTF_8))) {
            for (String line; (line = bufferedReader.readLine()) != null;) { // NOPMD AssignmentInOperand
                final String[] parts = line.split(",");
                final ConnectHeaders actualConnectHeaders = readHeaders(parts[4]);
                assertThat(headersEquals(actualConnectHeaders, expectedConnectHeaders)).isTrue();
            }
        }

        // * Verify that we store data on partition unassignment
        task.put(createBatchOfRecord(100, 200));

        assertThat(s3Client.doesObjectExist(TEST_BUCKET,
                "aiven--test-topic-0-00000000000000000100" + compressionType.extension())).isFalse();

        offsets.clear();
        offsets.put(topicPartition, new OffsetAndMetadata(100));
        task.flush(offsets);

        assertThat(s3Client.doesObjectExist(TEST_BUCKET,
                "aiven--test-topic-0-00000000000000000100" + compressionType.extension())).isTrue();

        // * Verify that we store data on SinkTask shutdown
        task.put(createBatchOfRecord(200, 300));

        assertThat(s3Client.doesObjectExist(TEST_BUCKET,
                "aiven--test-topic-0-00000000000000000200" + compressionType.extension())).isFalse();

        offsets.clear();
        offsets.put(topicPartition, new OffsetAndMetadata(200));
        task.flush(offsets);
        task.stop();

        assertThat(s3Client.doesObjectExist(TEST_BUCKET,
                "aiven--test-topic-0-00000000000000000200" + compressionType.extension())).isTrue();
    }

    private InputStream getCompressedInputStream(final InputStream inputStream, final CompressionType compressionType)
            throws IOException {
        Objects.requireNonNull(inputStream, "inputStream cannot be null");

        switch (compressionType) {
            case ZSTD :
                return new ZstdInputStream(inputStream);
            case GZIP :
                return new GZIPInputStream(inputStream);
            case SNAPPY :
                return new SnappyInputStream(inputStream);
            default :
                return inputStream;
        }
    }

    @ParameterizedTest
    @ValueSource(strings = { "none", "gzip", "snappy", "zstd" })
    void testS3ConstantPrefix(final String compression) {
        final S3SinkTask task = new S3SinkTask();

        final CompressionType compressionType = CompressionType.forName(compression);

        properties.put(OUTPUT_COMPRESSION, compression);
        properties.put(OUTPUT_FIELDS, "value,key,timestamp,offset");
        properties.put(AWS_S3_PREFIX, "prefix--");
        task.start(properties);

        final TopicPartition topicPartition = new TopicPartition("test-topic", 0);
        final Collection<TopicPartition> tps = Collections.singletonList(topicPartition);
        task.open(tps);

        task.put(createBatchOfRecord(0, 100));

        final Map<TopicPartition, OffsetAndMetadata> offsets = new HashMap<>();
        offsets.put(topicPartition, new OffsetAndMetadata(100));
        task.flush(offsets);

        assertThat(s3Client.doesObjectExist(TEST_BUCKET,
                "prefix--test-topic-0-00000000000000000000" + compressionType.extension())).isTrue();
    }

    @Test
    void setKafkaBackoffTimeout() {
        final S3SinkTask task = new S3SinkTask();
        task.initialize(mockedSinkTaskContext);
        final var props = Map.of(OutputFormatArgs.FORMAT_OUTPUT_FIELDS_CONFIG.key(), "key,value",
                OutputFormatArgs.FORMAT_OUTPUT_TYPE_CONFIG.key(), "jsonl", AWS_ACCESS_KEY_ID_CONFIG,
                "AWS_ACCESS_KEY_ID_CONFIG", AWS_SECRET_ACCESS_KEY_CONFIG, "AWS_SECRET_ACCESS_KEY_CONFIG",
                AWS_S3_BUCKET_NAME_CONFIG, "aws-s3-bucket-name-config",
                BackoffPolicyArgs.KAFKA_RETRY_BACKOFF_MS_CONFIG.key(), "3000");
        task.start(props);

        verify(mockedSinkTaskContext).timeout(3000L);
    }

    @Test
    void skipKafkaBackoffTimeout() {
        final S3SinkTask task = new S3SinkTask();
        task.initialize(mockedSinkTaskContext);
        final var props = Map.of(OutputFormatArgs.FORMAT_OUTPUT_FIELDS_CONFIG.key(), "key,value",
                OutputFormatArgs.FORMAT_OUTPUT_TYPE_CONFIG.key(), "jsonl", AWS_ACCESS_KEY_ID_CONFIG,
                "AWS_ACCESS_KEY_ID_CONFIG", AWS_SECRET_ACCESS_KEY_CONFIG, "AWS_SECRET_ACCESS_KEY_CONFIG",
                AWS_S3_BUCKET_NAME_CONFIG, "aws-s3-bucket-name-config");
        task.start(props);

        verify(mockedSinkTaskContext, never()).timeout(any(Long.class));
    }

    @Test
    void setupDefaultS3Policy() {
        final S3SinkTask task = new S3SinkTask();
        task.initialize(mockedSinkTaskContext);
        final var props = Map.of(OutputFormatArgs.FORMAT_OUTPUT_FIELDS_CONFIG.key(), "key,value",
                OutputFormatArgs.FORMAT_OUTPUT_TYPE_CONFIG.key(), "jsonl", AWS_ACCESS_KEY_ID_CONFIG,
                "AWS_ACCESS_KEY_ID_CONFIG", AWS_SECRET_ACCESS_KEY_CONFIG, "AWS_SECRET_ACCESS_KEY_CONFIG",
                AWS_S3_BUCKET_NAME_CONFIG, "aws-s3-bucket-name-config");
        task.start(props);

        final var s3Client = FieldSupport.EXTRACTION.fieldValue("s3Client", AmazonS3.class, task);
        final var s3RetryPolicy = ((AmazonS3Client) s3Client).getClientConfiguration().getRetryPolicy();

        final var fullJitterBackoffStrategy = (PredefinedBackoffStrategies.FullJitterBackoffStrategy) s3RetryPolicy
                .getBackoffStrategy();

        final var defaultDelay = FieldSupport.EXTRACTION.fieldValue("baseDelay", Integer.class,
                fullJitterBackoffStrategy);
        final var defaultMaxDelay = FieldSupport.EXTRACTION.fieldValue("maxBackoffTime", Integer.class,
                fullJitterBackoffStrategy);

        assertThat(s3RetryPolicy.getMaxErrorRetry()).isEqualTo(S3SinkConfig.S3_RETRY_BACKOFF_MAX_RETRIES_DEFAULT);
        assertThat(defaultDelay).isEqualTo(S3SinkConfig.AWS_S3_RETRY_BACKOFF_DELAY_MS_DEFAULT);
        assertThat(defaultMaxDelay).isEqualTo(S3SinkConfig.AWS_S3_RETRY_BACKOFF_MAX_DELAY_MS_DEFAULT);
    }

    @Test
    void setupCustomS3Policy() {
        final S3SinkTask task = new S3SinkTask();
        task.initialize(mockedSinkTaskContext);
        final var props = Map.of(OutputFormatArgs.FORMAT_OUTPUT_FIELDS_CONFIG.key(), "key,value",
                OutputFormatArgs.FORMAT_OUTPUT_TYPE_CONFIG.key(), "jsonl", AWS_ACCESS_KEY_ID_CONFIG,
                "AWS_ACCESS_KEY_ID_CONFIG", AWS_SECRET_ACCESS_KEY_CONFIG, "AWS_SECRET_ACCESS_KEY_CONFIG",
                AWS_S3_BUCKET_NAME_CONFIG, "the-bucket", "aws.s3.backoff.delay.ms", "1", "aws.s3.backoff.max.delay.ms",
                "2", "aws.s3.backoff.max.retries", "3");
        task.start(props);

        final var s3Client = FieldSupport.EXTRACTION.fieldValue("s3Client", AmazonS3.class, task);
        final var s3RetryPolicy = ((AmazonS3Client) s3Client).getClientConfiguration().getRetryPolicy();

        final var fullJitterBackoffStrategy = (PredefinedBackoffStrategies.FullJitterBackoffStrategy) s3RetryPolicy
                .getBackoffStrategy();

        final var defaultDelay = FieldSupport.EXTRACTION.fieldValue("baseDelay", Integer.class,
                fullJitterBackoffStrategy);
        final var defaultMaxDelay = FieldSupport.EXTRACTION.fieldValue("maxBackoffTime", Integer.class,
                fullJitterBackoffStrategy);

        assertThat(defaultDelay).isOne();
        assertThat(defaultMaxDelay).isEqualTo(2);
        assertThat(s3RetryPolicy.getMaxErrorRetry()).isEqualTo(3);
    }

    @ParameterizedTest
    @ValueSource(strings = { "none", "gzip", "snappy", "zstd" })
    void testS3UtcDatePrefix(final String compression) {
        final S3SinkTask task = new S3SinkTask();

        final CompressionType compressionType = CompressionType.forName(compression);

        properties.put(OUTPUT_COMPRESSION, compression);
        properties.put(OUTPUT_FIELDS, "value,key,timestamp,offset");
        properties.put(AWS_S3_PREFIX, "prefix-{{ utc_date }}--");
        task.start(properties);

        final TopicPartition topicPartition = new TopicPartition("test-topic", 0);
        final Collection<TopicPartition> tps = Collections.singletonList(topicPartition);
        task.open(tps);

        task.put(createBatchOfRecord(0, 100));

        final Map<TopicPartition, OffsetAndMetadata> offsets = new HashMap<>();
        offsets.put(topicPartition, new OffsetAndMetadata(100));
        task.flush(offsets);

        final String expectedFileName = String.format(
                "prefix-%s--test-topic-0-00000000000000000000" + compressionType.extension(),
                ZonedDateTime.now(ZoneId.of("UTC")).format(DateTimeFormatter.ISO_LOCAL_DATE));
        assertThat(s3Client.doesObjectExist(TEST_BUCKET, expectedFileName)).isTrue();

        task.stop();
    }

    @ParameterizedTest
    @ValueSource(strings = { "none", "gzip", "snappy", "zstd" })
    void testS3LocalDatePrefix(final String compression) {
        final S3SinkTask task = new S3SinkTask();

        final CompressionType compressionType = CompressionType.forName(compression);

        properties.put(OUTPUT_COMPRESSION, compression);
        properties.put(OUTPUT_FIELDS, "value,key,timestamp,offset");
        properties.put(AWS_S3_PREFIX, "prefix-{{ local_date }}--");
        task.start(properties);

        final TopicPartition topicPartition = new TopicPartition("test-topic", 0);
        final Collection<TopicPartition> tps = Collections.singletonList(topicPartition);
        task.open(tps);

        task.put(createBatchOfRecord(0, 100));

        final Map<TopicPartition, OffsetAndMetadata> offsets = new HashMap<>();
        offsets.put(topicPartition, new OffsetAndMetadata(100));
        task.flush(offsets);

        final String expectedFileName = String.format(
                "prefix-%s--test-topic-0-00000000000000000000" + compressionType.extension(),
                LocalDateTime.now().format(DateTimeFormatter.ISO_LOCAL_DATE));
        assertThat(s3Client.doesObjectExist(TEST_BUCKET, expectedFileName)).isTrue();

        task.stop();
    }

    @Test
    void failedForStringValuesByDefault() {
        final S3SinkTask task = new S3SinkTask();

        FileNameFragment.setter(properties).fileCompression(CompressionType.NONE);
        properties.put(OutputFormatArgs.FORMAT_OUTPUT_FIELDS_CONFIG.key(), "key,value");
        properties.put(AWS_S3_PREFIX_CONFIG, "any_prefix");
        task.start(properties);

        final List<SinkRecord> records = List.of(
                createRecordWithStringValueSchema("topic0", 0, "key0", "value0", 10, 1000),
                createRecordWithStringValueSchema("topic0", 1, "key1", "value1", 20, 1001),
                createRecordWithStringValueSchema("topic1", 0, "key2", "value2", 30, 1002)

        );

        task.put(records);

        assertThatThrownBy(() -> task.flush(null)).isInstanceOf(ConnectException.class)
                .hasMessage("Record value schema type must be BYTES, STRING given");
    }

    @Test
    void supportStringValuesForJsonL() throws IOException {
        final S3SinkTask task = new S3SinkTask();

        final CompressionType compressionType = CompressionType.NONE;
        FileNameFragment.setter(properties).fileCompression(compressionType);
        properties.put(OutputFormatArgs.FORMAT_OUTPUT_FIELDS_CONFIG.key(), "key,value");
        properties.put(OutputFormatArgs.FORMAT_OUTPUT_TYPE_CONFIG.key(), "jsonl");
        properties.put(AWS_S3_PREFIX_CONFIG, "prefix-");
        task.start(properties);

        final List<SinkRecord> records = List.of(
                createRecordWithStringValueSchema("topic0", 0, "key0", "value0", 10, 1000),
                createRecordWithStringValueSchema("topic0", 1, "key1", "value1", 20, 1001),
                createRecordWithStringValueSchema("topic1", 0, "key2", "value2", 30, 1002));

        final TopicPartition tp00 = new TopicPartition("topic0", 0);
        final TopicPartition tp01 = new TopicPartition("topic0", 1);
        final TopicPartition tp10 = new TopicPartition("topic1", 0);
        final Collection<TopicPartition> tps = List.of(tp00, tp01, tp10);
        task.open(tps);

        task.put(records);

        final Map<TopicPartition, OffsetAndMetadata> offsets = new HashMap<>();
        offsets.put(tp00, new OffsetAndMetadata(10));
        offsets.put(tp01, new OffsetAndMetadata(20));
        offsets.put(tp10, new OffsetAndMetadata(30));
        task.flush(offsets);

        final List<String> expectedBlobs = Lists.newArrayList(
                "prefix-topic0-0-00000000000000000010" + compressionType.extension(),
                "prefix-topic0-1-00000000000000000020" + compressionType.extension(),
                "prefix-topic1-0-00000000000000000030" + compressionType.extension());

        for (final String blobName : expectedBlobs) {
            assertThat(testBucketAccessor.doesObjectExist(blobName)).isTrue();
        }

<<<<<<< HEAD
        assertThat(testBucketAccessor.readLines("prefix-topic0-0-00000000000000000010", compressionType.name()))
                .containsExactly("{\"value\":\"value0\",\"key\":\"key0\"}");
        assertThat(testBucketAccessor.readLines("prefix-topic0-1-00000000000000000020", compressionType.name()))
                .containsExactly("{\"value\":\"value1\",\"key\":\"key1\"}");
        assertThat(testBucketAccessor.readLines("prefix-topic1-0-00000000000000000030", compressionType.name()))
=======
        assertThat(testBucketAccessor.readLines("prefix-topic0-0-00000000000000000010", compressionType))
                .containsExactly("{\"value\":\"value0\",\"key\":\"key0\"}");
        assertThat(testBucketAccessor.readLines("prefix-topic0-1-00000000000000000020", compressionType))
                .containsExactly("{\"value\":\"value1\",\"key\":\"key1\"}");
        assertThat(testBucketAccessor.readLines("prefix-topic1-0-00000000000000000030", compressionType))
>>>>>>> 760b05dd
                .containsExactly("{\"value\":\"value2\",\"key\":\"key2\"}");
    }

    @Test
    void failedForStructValuesByDefault() {
        final S3SinkTask task = new S3SinkTask();

        FileNameFragment.setter(properties).fileCompression(CompressionType.NONE);
        properties.put(OutputFormatArgs.FORMAT_OUTPUT_FIELDS_CONFIG.key(), "key,value");
        properties.put(AWS_S3_PREFIX_CONFIG, "prefix-");
        task.start(properties);

        final List<SinkRecord> records = List.of(
                createRecordWithStructValueSchema("topic0", 0, "key0", "name0", 10, 1000),
                createRecordWithStructValueSchema("topic0", 1, "key1", "name1", 20, 1001),
                createRecordWithStructValueSchema("topic1", 0, "key2", "name2", 30, 1002));

        task.put(records);

        assertThatThrownBy(() -> task.flush(null)).isInstanceOf(ConnectException.class)
                .hasMessage("Record value schema type must be BYTES, STRUCT given");
    }

    @Test
    void supportStructValuesForJsonL() throws IOException {
        final S3SinkTask task = new S3SinkTask();

        final CompressionType compressionType = CompressionType.NONE;
        FileNameFragment.setter(properties).fileCompression(compressionType);
        properties.put(OutputFormatArgs.FORMAT_OUTPUT_FIELDS_CONFIG.key(), "key,value");
        properties.put(OutputFormatArgs.FORMAT_OUTPUT_TYPE_CONFIG.key(), "jsonl");
        properties.put(AWS_S3_PREFIX_CONFIG, "prefix-");
        task.start(properties);

        final List<SinkRecord> records = List.of(
                createRecordWithStructValueSchema("topic0", 0, "key0", "name0", 10, 1000),
                createRecordWithStructValueSchema("topic0", 1, "key1", "name1", 20, 1001),
                createRecordWithStructValueSchema("topic1", 0, "key2", "name2", 30, 1002)

        );
        final TopicPartition tp00 = new TopicPartition("topic0", 0);
        final TopicPartition tp01 = new TopicPartition("topic0", 1);
        final TopicPartition tp10 = new TopicPartition("topic1", 0);
        final Collection<TopicPartition> tps = List.of(tp00, tp01, tp10);
        task.open(tps);

        task.put(records);

        final Map<TopicPartition, OffsetAndMetadata> offsets = new HashMap<>();
        offsets.put(tp00, new OffsetAndMetadata(10));
        offsets.put(tp01, new OffsetAndMetadata(20));
        offsets.put(tp10, new OffsetAndMetadata(30));
        task.flush(offsets);

        final List<String> expectedBlobs = Lists.newArrayList(
                "prefix-topic0-0-00000000000000000010" + compressionType.extension(),
                "prefix-topic0-1-00000000000000000020" + compressionType.extension(),
                "prefix-topic1-0-00000000000000000030" + compressionType.extension());

        for (final String blobName : expectedBlobs) {
            assertThat(testBucketAccessor.doesObjectExist(blobName)).isTrue();
        }

<<<<<<< HEAD
        assertThat(testBucketAccessor.readLines("prefix-topic0-0-00000000000000000010", compressionType.name()))
                .containsExactly("{\"value\":{\"name\":\"name0\"},\"key\":\"key0\"}");
        assertThat(testBucketAccessor.readLines("prefix-topic0-1-00000000000000000020", compressionType.name()))
                .containsExactly("{\"value\":{\"name\":\"name1\"},\"key\":\"key1\"}");
        assertThat(testBucketAccessor.readLines("prefix-topic1-0-00000000000000000030", compressionType.name()))
=======
        assertThat(testBucketAccessor.readLines("prefix-topic0-0-00000000000000000010", compressionType))
                .containsExactly("{\"value\":{\"name\":\"name0\"},\"key\":\"key0\"}");
        assertThat(testBucketAccessor.readLines("prefix-topic0-1-00000000000000000020", compressionType))
                .containsExactly("{\"value\":{\"name\":\"name1\"},\"key\":\"key1\"}");
        assertThat(testBucketAccessor.readLines("prefix-topic1-0-00000000000000000030", compressionType))
>>>>>>> 760b05dd
                .containsExactly("{\"value\":{\"name\":\"name2\"},\"key\":\"key2\"}");
    }

    @Test
    void supportUnwrappedJsonEnvelopeForStructAndJsonL() throws IOException {
        final CompressionType compressionType = CompressionType.NONE;
        FileNameFragment.setter(properties).fileCompression(compressionType);
        properties.put(OutputFormatArgs.FORMAT_OUTPUT_FIELDS_CONFIG.key(), "value");
        properties.put(OutputFormatArgs.FORMAT_OUTPUT_ENVELOPE_CONFIG.key(), "false");
        properties.put(OutputFormatArgs.FORMAT_OUTPUT_TYPE_CONFIG.key(), "jsonl");
        properties.put(AWS_S3_PREFIX_CONFIG, "prefix-");

        final S3SinkTask task = new S3SinkTask();
        task.start(properties);

        final List<SinkRecord> records = List.of(
                createRecordWithStructValueSchema("topic0", 0, "key0", "name0", 10, 1000),
                createRecordWithStructValueSchema("topic0", 1, "key1", "name1", 20, 1001),
                createRecordWithStructValueSchema("topic1", 0, "key2", "name2", 30, 1002));

        final TopicPartition tp00 = new TopicPartition("topic0", 0);
        final TopicPartition tp01 = new TopicPartition("topic0", 1);
        final TopicPartition tp10 = new TopicPartition("topic1", 0);
        final Collection<TopicPartition> tps = List.of(tp00, tp01, tp10);
        task.open(tps);

        task.put(records);

        final Map<TopicPartition, OffsetAndMetadata> offsets = new HashMap<>();
        offsets.put(tp00, new OffsetAndMetadata(10));
        offsets.put(tp01, new OffsetAndMetadata(20));
        offsets.put(tp10, new OffsetAndMetadata(30));
        task.flush(offsets);

        final List<String> expectedBlobs = Lists.newArrayList(
                "prefix-topic0-0-00000000000000000010" + compressionType.extension(),
                "prefix-topic0-1-00000000000000000020" + compressionType.extension(),
                "prefix-topic1-0-00000000000000000030" + compressionType.extension());
        assertThat(expectedBlobs).allMatch(blobName -> testBucketAccessor.doesObjectExist(blobName));

<<<<<<< HEAD
        assertThat(testBucketAccessor.readLines("prefix-topic0-0-00000000000000000010", compressionType.name()))
                .containsExactly("{\"name\":\"name0\"}");
        assertThat(testBucketAccessor.readLines("prefix-topic0-1-00000000000000000020", compressionType.name()))
                .containsExactly("{\"name\":\"name1\"}");
        assertThat(testBucketAccessor.readLines("prefix-topic1-0-00000000000000000030", compressionType.name()))
=======
        assertThat(testBucketAccessor.readLines("prefix-topic0-0-00000000000000000010", compressionType))
                .containsExactly("{\"name\":\"name0\"}");
        assertThat(testBucketAccessor.readLines("prefix-topic0-1-00000000000000000020", compressionType))
                .containsExactly("{\"name\":\"name1\"}");
        assertThat(testBucketAccessor.readLines("prefix-topic1-0-00000000000000000030", compressionType))
>>>>>>> 760b05dd
                .containsExactly("{\"name\":\"name2\"}");
    }

    @Test
    void supportStructValuesForClassicJson() throws IOException {
        final S3SinkTask task = new S3SinkTask();

        final CompressionType compressionType = CompressionType.NONE;
        FileNameFragment.setter(properties).fileCompression(compressionType);
        properties.put(OutputFormatArgs.FORMAT_OUTPUT_FIELDS_CONFIG.key(), "key,value");
        properties.put(OutputFormatArgs.FORMAT_OUTPUT_TYPE_CONFIG.key(), "json");
        task.start(properties);

        final List<SinkRecord> records = List.of(
                createRecordWithStructValueSchema("topic0", 0, "key0", "name0", 10, 1000),
                createRecordWithStructValueSchema("topic0", 1, "key1", "name1", 20, 1001),
                createRecordWithStructValueSchema("topic1", 0, "key2", "name2", 30, 1002));

        task.put(records);
        task.flush(null);

        final List<String> expectedBlobs = Lists.newArrayList("topic0-0-10" + compressionType.extension(),
                "topic0-1-20" + compressionType.extension(), "topic1-0-30" + compressionType.extension());
        for (final String blobName : expectedBlobs) {
            assertThat(testBucketAccessor.doesObjectExist(blobName)).isTrue();
        }

<<<<<<< HEAD
        assertThat(testBucketAccessor.readLines("topic0-0-10", compressionType.name())).containsExactly("[",
                "{\"value\":{\"name\":\"name0\"},\"key\":\"key0\"}", "]");
        assertThat(testBucketAccessor.readLines("topic0-1-20", compressionType.name())).containsExactly("[",
                "{\"value\":{\"name\":\"name1\"},\"key\":\"key1\"}", "]");
        assertThat(testBucketAccessor.readLines("topic1-0-30", compressionType.name())).containsExactly("[",
=======
        assertThat(testBucketAccessor.readLines("topic0-0-10", compressionType)).containsExactly("[",
                "{\"value\":{\"name\":\"name0\"},\"key\":\"key0\"}", "]");
        assertThat(testBucketAccessor.readLines("topic0-1-20", compressionType)).containsExactly("[",
                "{\"value\":{\"name\":\"name1\"},\"key\":\"key1\"}", "]");
        assertThat(testBucketAccessor.readLines("topic1-0-30", compressionType)).containsExactly("[",
>>>>>>> 760b05dd
                "{\"value\":{\"name\":\"name2\"},\"key\":\"key2\"}", "]");
    }

    @Test
    void supportUnwrappedJsonEnvelopeForStructAndClassicJson() throws IOException {
        final CompressionType compressionType = CompressionType.NONE;
        FileNameFragment.setter(properties).fileCompression(compressionType);
        properties.put(OutputFormatArgs.FORMAT_OUTPUT_FIELDS_CONFIG.key(), "value");
        properties.put(OutputFormatArgs.FORMAT_OUTPUT_ENVELOPE_CONFIG.key(), "false");
        properties.put(OutputFormatArgs.FORMAT_OUTPUT_TYPE_CONFIG.key(), "json");
        properties.put(AWS_S3_PREFIX_CONFIG, "prefix-");

        final S3SinkTask task = new S3SinkTask();
        task.start(properties);

        final List<SinkRecord> records = List.of(
                createRecordWithStructValueSchema("topic0", 0, "key0", "name0", 10, 1000),
                createRecordWithStructValueSchema("topic0", 1, "key1", "name1", 20, 1001),
                createRecordWithStructValueSchema("topic1", 0, "key2", "name2", 30, 1002));

        final TopicPartition tp00 = new TopicPartition("topic0", 0);
        final TopicPartition tp01 = new TopicPartition("topic0", 1);
        final TopicPartition tp10 = new TopicPartition("topic1", 0);
        final Collection<TopicPartition> tps = List.of(tp00, tp01, tp10);
        task.open(tps);

        task.put(records);

        final Map<TopicPartition, OffsetAndMetadata> offsets = new HashMap<>();
        offsets.put(tp00, new OffsetAndMetadata(10));
        offsets.put(tp01, new OffsetAndMetadata(20));
        offsets.put(tp10, new OffsetAndMetadata(30));
        task.flush(offsets);

        final List<String> expectedBlobs = Lists.newArrayList(
                "prefix-topic0-0-00000000000000000010" + compressionType.extension(),
                "prefix-topic0-1-00000000000000000020" + compressionType.extension(),
                "prefix-topic1-0-00000000000000000030" + compressionType.extension());
        assertThat(expectedBlobs).allMatch(blobName -> testBucketAccessor.doesObjectExist(blobName));

<<<<<<< HEAD
        assertThat(testBucketAccessor.readLines("prefix-topic0-0-00000000000000000010", compressionType.name()))
                .containsExactly("[", "{\"name\":\"name0\"}", "]");
        assertThat(testBucketAccessor.readLines("prefix-topic0-1-00000000000000000020", compressionType.name()))
                .containsExactly("[", "{\"name\":\"name1\"}", "]");
        assertThat(testBucketAccessor.readLines("prefix-topic1-0-00000000000000000030", compressionType.name()))
=======
        assertThat(testBucketAccessor.readLines("prefix-topic0-0-00000000000000000010", compressionType))
                .containsExactly("[", "{\"name\":\"name0\"}", "]");
        assertThat(testBucketAccessor.readLines("prefix-topic0-1-00000000000000000020", compressionType))
                .containsExactly("[", "{\"name\":\"name1\"}", "]");
        assertThat(testBucketAccessor.readLines("prefix-topic1-0-00000000000000000030", compressionType))
>>>>>>> 760b05dd
                .containsExactly("[", "{\"name\":\"name2\"}", "]");
    }

    @Test
    void requestCredentialProviderFromFactoryOnStart() {
        final S3SinkTask task = new S3SinkTask();

        final AwsCredentialProviderFactory mockedFactory = Mockito.mock(AwsCredentialProviderFactory.class);
        final AWSCredentialsProvider provider = Mockito.mock(AWSCredentialsProvider.class);

        task.credentialFactory = mockedFactory;
        Mockito.when(mockedFactory.getProvider(any(S3ConfigFragment.class))).thenReturn(provider);

        task.start(properties);

        verify(mockedFactory, Mockito.times(1)).getProvider(any(S3ConfigFragment.class));
    }

    private SinkRecord createRecordWithStringValueSchema(final String topic, final int partition, final String key,
            final String value, final int offset, final long timestamp) {
        return new SinkRecord(topic, partition, Schema.STRING_SCHEMA, key, Schema.STRING_SCHEMA, value, offset,
                timestamp, TimestampType.CREATE_TIME);
    }

    private Collection<SinkRecord> createBatchOfRecord(final int offsetFrom, final int offsetTo) {
        final ArrayList<SinkRecord> records = new ArrayList<>();
        for (int offset = offsetFrom; offset < offsetTo; offset++) {
            final ConnectHeaders connectHeaders = createTestHeaders();
            final SinkRecord record = new SinkRecord( // NOPMD AvoidInstantiatingObjectsInLoops
                    "test-topic", 0, Schema.BYTES_SCHEMA, "test-key".getBytes(StandardCharsets.UTF_8),
                    Schema.BYTES_SCHEMA, "test-value".getBytes(StandardCharsets.UTF_8), offset, 1000L,
                    TimestampType.CREATE_TIME, connectHeaders);
            records.add(record);

        }
        return records;
    }

    private SinkRecord createRecordWithStructValueSchema(final String topic, final int partition, final String key,
            final String name, final int offset, final long timestamp) {
        final Schema schema = SchemaBuilder.struct().field("name", Schema.STRING_SCHEMA);
        final Struct struct = new Struct(schema).put("name", name);
        return new SinkRecord(topic, partition, Schema.STRING_SCHEMA, key, schema, struct, offset, timestamp,
                TimestampType.CREATE_TIME);
    }

    private ConnectHeaders createTestHeaders() {
        final ConnectHeaders connectHeaders = new ConnectHeaders();
        connectHeaders.addBytes("test-header-key-1", "test-header-value-1".getBytes(StandardCharsets.UTF_8));
        connectHeaders.addBytes("test-header-key-2", "test-header-value-2".getBytes(StandardCharsets.UTF_8));
        return connectHeaders;
    }

    private ConnectHeaders readHeaders(final String headerString) {
        final ConnectHeaders connectHeaders = new ConnectHeaders();
        final String[] headers = headerString.split(";");
        for (final String header : headers) {
            final String[] keyValue = header.split(":");
            final String key = new String(Base64.getDecoder().decode(keyValue[0]), StandardCharsets.UTF_8); // NOPMD
                                                                                                            // AvoidInstantiatingObjectsInLoops
            final byte[] value = Base64.getDecoder().decode(keyValue[1]);
            final SchemaAndValue schemaAndValue = byteArrayConverter.toConnectHeader("topic0", key, value);
            connectHeaders.add(key, schemaAndValue);
        }
        return connectHeaders;
    }

    private boolean headersEquals(final Iterable<Header> headers1, final Iterable<Header> headers2) {
        final Iterator<Header> h1Iterator = headers1.iterator();
        final Iterator<Header> h2Iterator = headers2.iterator();
        while (h1Iterator.hasNext() && h2Iterator.hasNext()) {
            final Header header1 = h1Iterator.next();
            final Header header2 = h2Iterator.next();
            if (!Objects.equals(header1.key(), header2.key())) {
                return false;
            }
            if (!Objects.equals(header1.schema().type(), header2.schema().type())) {
                return false;
            }
            if (header1.schema().type() != Schema.Type.BYTES) {
                return false;
            }
            if (header2.schema().type() != Schema.Type.BYTES) {
                return false;
            }
            if (!Arrays.equals((byte[]) header1.value(), (byte[]) header2.value())) {
                return false;
            }
        }
        return !h1Iterator.hasNext() && !h2Iterator.hasNext();
    }

}<|MERGE_RESOLUTION|>--- conflicted
+++ resolved
@@ -489,19 +489,11 @@
             assertThat(testBucketAccessor.doesObjectExist(blobName)).isTrue();
         }
 
-<<<<<<< HEAD
-        assertThat(testBucketAccessor.readLines("prefix-topic0-0-00000000000000000010", compressionType.name()))
-                .containsExactly("{\"value\":\"value0\",\"key\":\"key0\"}");
-        assertThat(testBucketAccessor.readLines("prefix-topic0-1-00000000000000000020", compressionType.name()))
-                .containsExactly("{\"value\":\"value1\",\"key\":\"key1\"}");
-        assertThat(testBucketAccessor.readLines("prefix-topic1-0-00000000000000000030", compressionType.name()))
-=======
         assertThat(testBucketAccessor.readLines("prefix-topic0-0-00000000000000000010", compressionType))
                 .containsExactly("{\"value\":\"value0\",\"key\":\"key0\"}");
         assertThat(testBucketAccessor.readLines("prefix-topic0-1-00000000000000000020", compressionType))
                 .containsExactly("{\"value\":\"value1\",\"key\":\"key1\"}");
         assertThat(testBucketAccessor.readLines("prefix-topic1-0-00000000000000000030", compressionType))
->>>>>>> 760b05dd
                 .containsExactly("{\"value\":\"value2\",\"key\":\"key2\"}");
     }
 
@@ -565,19 +557,11 @@
             assertThat(testBucketAccessor.doesObjectExist(blobName)).isTrue();
         }
 
-<<<<<<< HEAD
-        assertThat(testBucketAccessor.readLines("prefix-topic0-0-00000000000000000010", compressionType.name()))
-                .containsExactly("{\"value\":{\"name\":\"name0\"},\"key\":\"key0\"}");
-        assertThat(testBucketAccessor.readLines("prefix-topic0-1-00000000000000000020", compressionType.name()))
-                .containsExactly("{\"value\":{\"name\":\"name1\"},\"key\":\"key1\"}");
-        assertThat(testBucketAccessor.readLines("prefix-topic1-0-00000000000000000030", compressionType.name()))
-=======
         assertThat(testBucketAccessor.readLines("prefix-topic0-0-00000000000000000010", compressionType))
                 .containsExactly("{\"value\":{\"name\":\"name0\"},\"key\":\"key0\"}");
         assertThat(testBucketAccessor.readLines("prefix-topic0-1-00000000000000000020", compressionType))
                 .containsExactly("{\"value\":{\"name\":\"name1\"},\"key\":\"key1\"}");
         assertThat(testBucketAccessor.readLines("prefix-topic1-0-00000000000000000030", compressionType))
->>>>>>> 760b05dd
                 .containsExactly("{\"value\":{\"name\":\"name2\"},\"key\":\"key2\"}");
     }
 
@@ -618,19 +602,11 @@
                 "prefix-topic1-0-00000000000000000030" + compressionType.extension());
         assertThat(expectedBlobs).allMatch(blobName -> testBucketAccessor.doesObjectExist(blobName));
 
-<<<<<<< HEAD
-        assertThat(testBucketAccessor.readLines("prefix-topic0-0-00000000000000000010", compressionType.name()))
-                .containsExactly("{\"name\":\"name0\"}");
-        assertThat(testBucketAccessor.readLines("prefix-topic0-1-00000000000000000020", compressionType.name()))
-                .containsExactly("{\"name\":\"name1\"}");
-        assertThat(testBucketAccessor.readLines("prefix-topic1-0-00000000000000000030", compressionType.name()))
-=======
         assertThat(testBucketAccessor.readLines("prefix-topic0-0-00000000000000000010", compressionType))
                 .containsExactly("{\"name\":\"name0\"}");
         assertThat(testBucketAccessor.readLines("prefix-topic0-1-00000000000000000020", compressionType))
                 .containsExactly("{\"name\":\"name1\"}");
         assertThat(testBucketAccessor.readLines("prefix-topic1-0-00000000000000000030", compressionType))
->>>>>>> 760b05dd
                 .containsExactly("{\"name\":\"name2\"}");
     }
 
@@ -658,19 +634,11 @@
             assertThat(testBucketAccessor.doesObjectExist(blobName)).isTrue();
         }
 
-<<<<<<< HEAD
-        assertThat(testBucketAccessor.readLines("topic0-0-10", compressionType.name())).containsExactly("[",
-                "{\"value\":{\"name\":\"name0\"},\"key\":\"key0\"}", "]");
-        assertThat(testBucketAccessor.readLines("topic0-1-20", compressionType.name())).containsExactly("[",
-                "{\"value\":{\"name\":\"name1\"},\"key\":\"key1\"}", "]");
-        assertThat(testBucketAccessor.readLines("topic1-0-30", compressionType.name())).containsExactly("[",
-=======
         assertThat(testBucketAccessor.readLines("topic0-0-10", compressionType)).containsExactly("[",
                 "{\"value\":{\"name\":\"name0\"},\"key\":\"key0\"}", "]");
         assertThat(testBucketAccessor.readLines("topic0-1-20", compressionType)).containsExactly("[",
                 "{\"value\":{\"name\":\"name1\"},\"key\":\"key1\"}", "]");
         assertThat(testBucketAccessor.readLines("topic1-0-30", compressionType)).containsExactly("[",
->>>>>>> 760b05dd
                 "{\"value\":{\"name\":\"name2\"},\"key\":\"key2\"}", "]");
     }
 
@@ -711,19 +679,11 @@
                 "prefix-topic1-0-00000000000000000030" + compressionType.extension());
         assertThat(expectedBlobs).allMatch(blobName -> testBucketAccessor.doesObjectExist(blobName));
 
-<<<<<<< HEAD
-        assertThat(testBucketAccessor.readLines("prefix-topic0-0-00000000000000000010", compressionType.name()))
-                .containsExactly("[", "{\"name\":\"name0\"}", "]");
-        assertThat(testBucketAccessor.readLines("prefix-topic0-1-00000000000000000020", compressionType.name()))
-                .containsExactly("[", "{\"name\":\"name1\"}", "]");
-        assertThat(testBucketAccessor.readLines("prefix-topic1-0-00000000000000000030", compressionType.name()))
-=======
         assertThat(testBucketAccessor.readLines("prefix-topic0-0-00000000000000000010", compressionType))
                 .containsExactly("[", "{\"name\":\"name0\"}", "]");
         assertThat(testBucketAccessor.readLines("prefix-topic0-1-00000000000000000020", compressionType))
                 .containsExactly("[", "{\"name\":\"name1\"}", "]");
         assertThat(testBucketAccessor.readLines("prefix-topic1-0-00000000000000000030", compressionType))
->>>>>>> 760b05dd
                 .containsExactly("[", "{\"name\":\"name2\"}", "]");
     }
 
