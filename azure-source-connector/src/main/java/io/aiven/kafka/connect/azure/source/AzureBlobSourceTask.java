/*
 * Copyright 2025 Aiven Oy
 *
 * Licensed under the Apache License, Version 2.0 (the "License");
 * you may not use this file except in compliance with the License.
 * You may obtain a copy of the License at
 *
 * http://www.apache.org/licenses/LICENSE-2.0
 *
 * Unless required by applicable law or agreed to in writing, software
 * distributed under the License is distributed on an "AS IS" BASIS,
 * WITHOUT WARRANTIES OR CONDITIONS OF ANY KIND, either express or implied.
 * See the License for the specific language governing permissions and
 * limitations under the License.
 */

package io.aiven.kafka.connect.azure.source;

import java.util.Iterator;
import java.util.Map;
import java.util.Objects;

import org.apache.kafka.connect.source.SourceRecord;

import io.aiven.kafka.connect.azure.source.config.AzureBlobSourceConfig;
import io.aiven.kafka.connect.azure.source.utils.AzureBlobClient;
import io.aiven.kafka.connect.azure.source.utils.AzureBlobOffsetManagerEntry;
import io.aiven.kafka.connect.azure.source.utils.AzureBlobSourceRecord;
import io.aiven.kafka.connect.azure.source.utils.AzureBlobSourceRecordIterator;
import io.aiven.kafka.connect.common.config.SourceCommonConfig;
import io.aiven.kafka.connect.common.source.AbstractSourceTask;
import io.aiven.kafka.connect.common.source.OffsetManager;
import io.aiven.kafka.connect.common.utils.VersionInfo;

import org.apache.commons.collections4.IteratorUtils;
import org.slf4j.Logger;
import org.slf4j.LoggerFactory;

public class AzureBlobSourceTask extends AbstractSourceTask {
    /* The logger to write to */
    private static final Logger LOGGER = LoggerFactory.getLogger(AzureBlobSourceTask.class);

    private OffsetManager<AzureBlobOffsetManagerEntry> offsetManager;
    /** The configuration for this run */
    private AzureBlobSourceConfig azureBlobSourceConfig; // NOPMD only called once, when used in the future this can be
    // removed
<<<<<<< HEAD

    /**
     * Iterator to read. protected for testing.
     */
    protected Iterator<AzureBlobSourceRecord> azureBlobSourceRecordIterator;
=======
    private Iterator<AzureBlobSourceRecord> azureBlobSourceRecordIterator;
>>>>>>> 760b05dd

    /**
     * Constructor to set the Logger used. This constructor is required by Connect.
     *
     */
    public AzureBlobSourceTask() {
        super(LOGGER);
    }

    /**
     * For testing access.
     *
     * @param iterator
     *            the iterator to read.
     */
    protected AzureBlobSourceTask(final Iterator<AzureBlobSourceRecord> iterator) {
        this();
        azureBlobSourceRecordIterator = iterator;
    }

    @Override
    protected Iterator<SourceRecord> getIterator(final BackoffConfig config) {
        final Iterator<SourceRecord> inner = IteratorUtils.transformedIterator(azureBlobSourceRecordIterator,
                r -> r.getSourceRecord(azureBlobSourceConfig.getErrorsTolerance(), offsetManager));
        return IteratorUtils.filteredIterator(inner, Objects::nonNull);
    }

    @Override
    protected SourceCommonConfig configure(final Map<String, String> props) {
        this.azureBlobSourceConfig = new AzureBlobSourceConfig(props);
        offsetManager = new OffsetManager<>(context);
        final AzureBlobClient azureBlobClient = new AzureBlobClient(azureBlobSourceConfig);
        azureBlobSourceRecordIterator = new AzureBlobSourceRecordIterator(azureBlobSourceConfig, offsetManager,
                azureBlobSourceConfig.getTransformer(), azureBlobClient);
        return azureBlobSourceConfig;
    }

    @Override
    protected void closeResources() {
        // nothing to do.
    }

    @Override
    public String version() {
        return new VersionInfo().getVersion();
    }
}<|MERGE_RESOLUTION|>--- conflicted
+++ resolved
@@ -44,15 +44,7 @@
     /** The configuration for this run */
     private AzureBlobSourceConfig azureBlobSourceConfig; // NOPMD only called once, when used in the future this can be
     // removed
-<<<<<<< HEAD
-
-    /**
-     * Iterator to read. protected for testing.
-     */
-    protected Iterator<AzureBlobSourceRecord> azureBlobSourceRecordIterator;
-=======
     private Iterator<AzureBlobSourceRecord> azureBlobSourceRecordIterator;
->>>>>>> 760b05dd
 
     /**
      * Constructor to set the Logger used. This constructor is required by Connect.
