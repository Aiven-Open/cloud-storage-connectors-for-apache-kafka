/*
 * Copyright 2024 Aiven Oy
 *
 * Licensed under the Apache License, Version 2.0 (the "License");
 * you may not use this file except in compliance with the License.
 * You may obtain a copy of the License at
 *
 * http://www.apache.org/licenses/LICENSE-2.0
 *
 * Unless required by applicable law or agreed to in writing, software
 * distributed under the License is distributed on an "AS IS" BASIS,
 * WITHOUT WARRANTIES OR CONDITIONS OF ANY KIND, either express or implied.
 * See the License for the specific language governing permissions and
 * limitations under the License.
 */

package io.aiven.kafka.connect.azure.source.utils;

import java.io.InputStream;
import java.util.stream.Stream;

import io.aiven.kafka.connect.azure.source.config.AzureBlobSourceConfig;
import io.aiven.kafka.connect.common.source.AbstractSourceRecordIterator;
import io.aiven.kafka.connect.common.source.OffsetManager;
import io.aiven.kafka.connect.common.source.input.Transformer;

import com.azure.storage.blob.models.BlobItem;
import org.apache.commons.io.function.IOSupplier;
import org.apache.commons.lang3.StringUtils;
import org.slf4j.Logger;
import org.slf4j.LoggerFactory;

/**
 * Iterator that processes Azure Blob files and creates Kafka source records. Supports different output formats (Avro,
 * JSON, Parquet).
 */
public final class AzureBlobSourceRecordIterator
        extends
            AbstractSourceRecordIterator<String, BlobItem, AzureBlobOffsetManagerEntry, AzureBlobSourceRecord> {

    /** The azure blob client that provides the blobItems */
    private final AzureBlobClient azureBlobClient;

    /** The Azure container we are processing */
    private final String container;

    private static final Logger LOGGER = LoggerFactory.getLogger(AzureBlobSourceRecordIterator.class);

    public AzureBlobSourceRecordIterator(final AzureBlobSourceConfig azureBlobSourceConfig,
            final OffsetManager<AzureBlobOffsetManagerEntry> offsetManager, final Transformer transformer,
            final AzureBlobClient azureBlobClient) {
        super(azureBlobSourceConfig, offsetManager, transformer);
        this.azureBlobClient = azureBlobClient;
        this.container = azureBlobSourceConfig.getAzureContainerName();
    }

    @Override
    protected Stream<BlobItem> getNativeItemStream(final String offset) {
<<<<<<< HEAD
        Stream<BlobItem> result = azureBlobClient.getAzureBlobStream();
        if (offset != null) {
            result = result.filter(blobItem -> blobItem.getName().compareTo(offset) > 0);
        }
        return result;
=======
        return azureBlobClient.getAzureBlobStream(offset);
>>>>>>> 760b05dd
    }

    @Override
    protected Logger getLogger() {
        return LOGGER;
    }

    @Override
    protected IOSupplier<InputStream> getInputStream(final AzureBlobSourceRecord sourceRecord) {
        return () -> azureBlobClient.getBlob(sourceRecord.getNativeKey());
    }

    @Override
    protected String getNativeKey(final BlobItem nativeObject) {
        return nativeObject.getName();
    }

    @Override
    protected AzureBlobSourceRecord createSourceRecord(final BlobItem nativeObject) {
        return new AzureBlobSourceRecord(nativeObject);
    }

    @Override
    protected AzureBlobOffsetManagerEntry createOffsetManagerEntry(final BlobItem nativeObject) {
        return new AzureBlobOffsetManagerEntry(container, getNativeKey(nativeObject));
    }

    @Override
    protected OffsetManager.OffsetManagerKey getOffsetManagerKey(final String nativeKey) {
        return AzureBlobOffsetManagerEntry.asKey(container, StringUtils.defaultIfBlank(nativeKey, ""));
    }
}<|MERGE_RESOLUTION|>--- conflicted
+++ resolved
@@ -56,15 +56,7 @@
 
     @Override
     protected Stream<BlobItem> getNativeItemStream(final String offset) {
-<<<<<<< HEAD
-        Stream<BlobItem> result = azureBlobClient.getAzureBlobStream();
-        if (offset != null) {
-            result = result.filter(blobItem -> blobItem.getName().compareTo(offset) > 0);
-        }
-        return result;
-=======
         return azureBlobClient.getAzureBlobStream(offset);
->>>>>>> 760b05dd
     }
 
     @Override
