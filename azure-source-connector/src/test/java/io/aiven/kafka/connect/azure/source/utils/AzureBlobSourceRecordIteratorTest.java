/*
 * Copyright 2025 Aiven Oy
 *
 * Licensed under the Apache License, Version 2.0 (the "License");
 * you may not use this file except in compliance with the License.
 * You may obtain a copy of the License at
 *
 * http://www.apache.org/licenses/LICENSE-2.0
 *
 * Unless required by applicable law or agreed to in writing, software
 * distributed under the License is distributed on an "AS IS" BASIS,
 * WITHOUT WARRANTIES OR CONDITIONS OF ANY KIND, either express or implied.
 * See the License for the specific language governing permissions and
 * limitations under the License.
 */

package io.aiven.kafka.connect.azure.source.utils;

import static org.mockito.ArgumentMatchers.anyString;
import static org.mockito.Mockito.mock;
import static org.mockito.Mockito.when;

import java.io.ByteArrayInputStream;
import java.io.InputStream;
import java.nio.ByteBuffer;
import java.util.stream.Stream;

import org.apache.kafka.common.utils.ByteBufferInputStream;

import io.aiven.kafka.connect.azure.source.config.AzureBlobSourceConfig;
import io.aiven.kafka.connect.common.config.SourceCommonConfig;
import io.aiven.kafka.connect.common.source.AbstractSourceRecordIterator;
import io.aiven.kafka.connect.common.source.AbstractSourceRecordIteratorTest;
import io.aiven.kafka.connect.common.source.OffsetManager;
import io.aiven.kafka.connect.common.source.input.Transformer;

import com.azure.storage.blob.models.BlobItem;
import com.azure.storage.blob.models.BlobItemProperties;

@SuppressWarnings("PMD.TestClassWithoutTestCases")
final public class AzureBlobSourceRecordIteratorTest
        extends
<<<<<<< HEAD
            AbstractSourceRecordIteratorTest<BlobItem, String, AzureBlobOffsetManagerEntry, AzureBlobSourceRecord> {
=======
            AbstractSourceRecordIteratorTest<String, BlobItem, AzureBlobOffsetManagerEntry, AzureBlobSourceRecord> {
>>>>>>> 760b05dd

    private AzureBlobClient azureBlobClient;

    @Override
    protected String createKFrom(final String key) {
        return key;
    }

    @Override
    protected AbstractSourceRecordIterator<String, BlobItem, AzureBlobOffsetManagerEntry, AzureBlobSourceRecord> createSourceRecordIterator(
            final SourceCommonConfig mockConfig, final OffsetManager<AzureBlobOffsetManagerEntry> offsetManager,
            final Transformer transformer) {
        return new AzureBlobSourceRecordIterator((AzureBlobSourceConfig) mockConfig, offsetManager, transformer,
                azureBlobClient);
    }

    @Override
    protected ClientMutator<BlobItem, String, ?> createClientMutator() {
        return new Mutator();
    }

    @Override
    protected SourceCommonConfig createMockedConfig() {
        final AzureBlobSourceConfig config = mock(AzureBlobSourceConfig.class);
        when(config.getAzureContainerName()).thenReturn("container1");
        return config;
    }

    private class Mutator extends AbstractSourceRecordIteratorTest.ClientMutator<BlobItem, String, Mutator> {

        @Override
        protected BlobItem createObject(final String key, final ByteBuffer data) {
            final BlobItem blobItem = new BlobItem();
            blobItem.setName(key);
            final BlobItemProperties blobItemProperties = new BlobItemProperties();
            blobItemProperties.setContentLength((long) data.capacity());
            blobItem.setProperties(blobItemProperties);
            return blobItem;
        }

        /**
         * Create stream of BlobItems from a single block.
         *
         * @return the new Stream of BlobItems
         */
        private Stream<BlobItem> dequeueData() {
            // Dequeue a block. Sets the objects.
            dequeueBlock();
            return objects.stream();
        }

        private InputStream getStream(final String key) {
            final ByteBuffer buffer = getData(key);
            return (buffer != null) ? new ByteBufferInputStream(buffer) : new ByteArrayInputStream(new byte[0]);
        }

        @Override
        public void build() {
            // if there are objects create the last block from them.
            if (!objects.isEmpty()) {
                endOfBlock();
            }

            azureBlobClient = mock(AzureBlobClient.class);
            when(azureBlobClient.getAzureBlobStream(null)).thenAnswer(env -> dequeueData());
            when(azureBlobClient.getBlob(anyString())).thenAnswer(env -> getStream(env.getArgument(0)));
        }
    }
}<|MERGE_RESOLUTION|>--- conflicted
+++ resolved
@@ -40,11 +40,7 @@
 @SuppressWarnings("PMD.TestClassWithoutTestCases")
 final public class AzureBlobSourceRecordIteratorTest
         extends
-<<<<<<< HEAD
-            AbstractSourceRecordIteratorTest<BlobItem, String, AzureBlobOffsetManagerEntry, AzureBlobSourceRecord> {
-=======
             AbstractSourceRecordIteratorTest<String, BlobItem, AzureBlobOffsetManagerEntry, AzureBlobSourceRecord> {
->>>>>>> 760b05dd
 
     private AzureBlobClient azureBlobClient;
 
