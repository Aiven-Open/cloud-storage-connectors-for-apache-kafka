# The workflow to check main after push
name: Latest build
on:
  push:
    branches:
      - main
<<<<<<< HEAD
      - feat-azure-blob-source
  pull_request:
    branches:
      - main
      - feat-azure-blob-source
=======
  schedule:
    - cron: "38 20 * * 0-4"
      
>>>>>>> 4a4f89ba
jobs:
  build:
    strategy:
      matrix:
        java-version: [ 11, 17 ]
        runs-on: [ubuntu-latest, macos-latest, windows-latest]
    name: Build on ${{ matrix.runs-on }} with jdk ${{ matrix.java-version }}  
    runs-on: ${{ matrix.runs-on }}
    steps:
      - name: Checkout code
        uses: actions/checkout@v4
      - name: Set up JDK ${{ matrix.java-version }}
        uses: actions/setup-java@v4
        with:
          java-version: ${{ matrix.java-version }}
          distribution: "temurin"
          cache: gradle
      - name: Build
        run: ./gradlew check build test
      - name: Upload logs on fail
        if: ${{ failure() }}
        uses: actions/upload-artifact@v4
        with:
          name: Build_${{ matrix.runs-on }}_${{ matrix.java-version }}_failure_logs
          path: "**/build/reports/tests/test/index.html"
          retention-days: 1
  integration:
    needs: build
    strategy:
      matrix:
        java-version: [ 11, 17 ]
    name: Integration test on ubuntu-latest with jdk ${{ matrix.java-version }}
    runs-on: ubuntu-latest
    steps:
      - name: Checkout code
        uses: actions/checkout@v4
      - name: Set up JDK ${{ matrix.java-version }}
        uses: actions/setup-java@v4
        with:
          java-version: ${{ matrix.java-version }}
          distribution: "temurin"
          cache: gradle
      - name: Run integration tests
        run: ./gradlew integrationTest
      - name: Upload integration logs on fail
        if: ${{ failure() }}
        uses: actions/upload-artifact@v4
        with:
          name: Integration_${{ matrix.runs-on }}_${{ matrix.java-version }}_failure_logs
          path: "**/build/reports/tests/test/index.html"
          retention-days: 1
<|MERGE_RESOLUTION|>--- conflicted
+++ resolved
@@ -4,24 +4,16 @@
   push:
     branches:
       - main
-<<<<<<< HEAD
-      - feat-azure-blob-source
-  pull_request:
-    branches:
-      - main
-      - feat-azure-blob-source
-=======
   schedule:
     - cron: "38 20 * * 0-4"
-      
->>>>>>> 4a4f89ba
+
 jobs:
   build:
     strategy:
       matrix:
         java-version: [ 11, 17 ]
         runs-on: [ubuntu-latest, macos-latest, windows-latest]
-    name: Build on ${{ matrix.runs-on }} with jdk ${{ matrix.java-version }}  
+    name: Build on ${{ matrix.runs-on }} with jdk ${{ matrix.java-version }}
     runs-on: ${{ matrix.runs-on }}
     steps:
       - name: Checkout code
