# Simple workflow to build the site and deploy it.
name: Build site and deploy

on:
  # Runs on pushes targeting the default branch
  push:
    branches: ["main"]

  # Allows you to run this workflow manually from the Actions tab
  workflow_dispatch:

# Sets permissions of the GITHUB_TOKEN to allow deployment to GitHub Pages
permissions:
  contents: read
  pages: write
  id-token: write

# Allow only one concurrent deployment, skipping runs queued between the run in-progress and latest queued.
# However, do NOT cancel in-progress runs as we want to allow these production deployments to complete.
concurrency:
  group: "pages"
  cancel-in-progress: false

jobs:
  # Build job
  build:
    runs-on: ubuntu-latest
    steps:
      - name: Checkout
        uses: actions/checkout@v4
<<<<<<< HEAD
      - name: Check for S3SourceConfig
        run: find . -name S3SourceConfig.\*
      - name: Build site tools
        run: ./gradlew :site:build
      - name: Check for S3SourceConfig
        run: find . -name S3SourceConfig.\*
      - name: copy site assets
        run: ./gradlew :copySiteAssets
      - name: Check for S3SourceConfig
        run: find . -name S3SourceConfig.\*
      - name: create site
        run: ./gradlew createSite
      - name: Check for S3SourceConfig
        run: find . -name S3SourceConfig.\*
      - name: generate javadoc
        run: ./gradlew :site:build :copySiteAssets createSite javadoc
      - name: Check for S3SourceConfig
        run: find . -name S3SourceConfig.\*
      - name: Populate the site
        run: ./gradlew populateSite
      - name: Check for S3SourceConfig
        run: find . -name S3SourceConfig.\*
=======
      - name: Build module site components
        run: ./gradlew :site:build :copySiteAssets createSite javadoc
      - name: Populate the site
        run: ./gradlew populateSite
>>>>>>> 93638be6
      - name: Upload artifact
        uses: actions/upload-pages-artifact@v3
        with:
          path: ./site/target/site

  # Deployment job
  deploy:
    environment:
      name: github-pages
      url: ${{ steps.deployment.outputs.page_url }}
    runs-on: ubuntu-latest
    needs: build
    steps:
      - name: Deploy to GitHub Pages
        id: deployment
        uses: actions/deploy-pages@v4<|MERGE_RESOLUTION|>--- conflicted
+++ resolved
@@ -28,35 +28,40 @@
     steps:
       - name: Checkout
         uses: actions/checkout@v4
-<<<<<<< HEAD
+        
       - name: Check for S3SourceConfig
         run: find . -name S3SourceConfig.\*
+        
       - name: Build site tools
         run: ./gradlew :site:build
+        
       - name: Check for S3SourceConfig
         run: find . -name S3SourceConfig.\*
+        
       - name: copy site assets
         run: ./gradlew :copySiteAssets
+        
       - name: Check for S3SourceConfig
         run: find . -name S3SourceConfig.\*
+        
       - name: create site
         run: ./gradlew createSite
+        
       - name: Check for S3SourceConfig
         run: find . -name S3SourceConfig.\*
+        
       - name: generate javadoc
         run: ./gradlew :site:build :copySiteAssets createSite javadoc
+        
       - name: Check for S3SourceConfig
         run: find . -name S3SourceConfig.\*
+        
       - name: Populate the site
         run: ./gradlew populateSite
+        
       - name: Check for S3SourceConfig
         run: find . -name S3SourceConfig.\*
-=======
-      - name: Build module site components
-        run: ./gradlew :site:build :copySiteAssets createSite javadoc
-      - name: Populate the site
-        run: ./gradlew populateSite
->>>>>>> 93638be6
+
       - name: Upload artifact
         uses: actions/upload-pages-artifact@v3
         with:
