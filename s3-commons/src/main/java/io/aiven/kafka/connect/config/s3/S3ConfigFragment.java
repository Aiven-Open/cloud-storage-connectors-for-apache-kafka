--- conflicted
+++ resolved
@@ -446,12 +446,7 @@
         public void ensureValid(final String name, final Object value) {
             if (Objects.nonNull(value)) {
                 final String valueStr = (String) value;
-<<<<<<< HEAD
-                final com.amazonaws.regions.Region region = RegionUtils.getRegion(valueStr);
-                if (!RegionUtils.getRegions().contains(region)) {
-=======
                 if (!RegionUtils.getRegions().contains(RegionUtils.getRegion(valueStr))) {
->>>>>>> 760b05dd
                     throw new ConfigException(name, valueStr, toString());
                 }
             }
