--- conflicted
+++ resolved
@@ -80,17 +80,7 @@
   compileOnly(apache.kafka.connect.runtime)
 
   implementation(project(":commons"))
-<<<<<<< HEAD
-
-  implementation("com.google.cloud:google-cloud-storage:2.49.0") {
-    exclude(group = "com.google.guava", module = "guava")
-  }
-  // TODO: document why specific version of guava is required
-  implementation("com.google.guava:guava:33.4.0-jre")
-
-=======
   implementation("com.google.cloud:google-cloud-storage:2.52.2")
->>>>>>> 4a4f89ba
   implementation(tools.spotbugs.annotations)
   implementation(logginglibs.slf4j)
 
