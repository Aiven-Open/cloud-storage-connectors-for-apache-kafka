/*
 * Copyright 2024 Aiven Oy
 *
 * Licensed under the Apache License, Version 2.0 (the "License");
 * you may not use this file except in compliance with the License.
 * You may obtain a copy of the License at
 *
 * http://www.apache.org/licenses/LICENSE-2.0
 *
 * Unless required by applicable law or agreed to in writing, software
 * distributed under the License is distributed on an "AS IS" BASIS,
 * WITHOUT WARRANTIES OR CONDITIONS OF ANY KIND, either express or implied.
 * See the License for the specific language governing permissions and
 * limitations under the License.
 */

package io.aiven.kafka.connect.common.config;

import static io.aiven.kafka.connect.common.config.FileNameFragment.FILE_NAME_TEMPLATE_CONFIG;
import static io.aiven.kafka.connect.common.source.task.DistributionType.OBJECT_HASH;

import java.util.Arrays;
import java.util.stream.Collectors;

import org.apache.kafka.common.config.AbstractConfig;
import org.apache.kafka.common.config.ConfigDef;

import io.aiven.kafka.connect.common.config.enums.ErrorsTolerance;
import io.aiven.kafka.connect.common.config.validators.SourcenameTemplateValidator;
import io.aiven.kafka.connect.common.source.task.DistributionType;

import org.apache.commons.lang3.StringUtils;

public final class SourceConfigFragment extends ConfigFragment {
    private static final String GROUP_OTHER = "OTHER_CFG";
    public static final String MAX_POLL_RECORDS = "max.poll.records";
    public static final String EXPECTED_MAX_MESSAGE_BYTES = "expected.max.message.bytes";
    public static final String TARGET_TOPIC = "topic";
    public static final String ERRORS_TOLERANCE = "errors.tolerance";

    public static final String DISTRIBUTION_TYPE = "distribution.type";

    /**
     * Construct the ConfigFragment..
     *
     * @param cfg
     *            the configuration that this fragment is associated with.
     */
    public SourceConfigFragment(final AbstractConfig cfg) {
        super(cfg);
    }

    public static ConfigDef update(final ConfigDef configDef) {

        // Offset Storage config group includes target topics
        int offsetStorageGroupCounter = 0;
        configDef.define(TARGET_TOPIC, ConfigDef.Type.STRING, null, new ConfigDef.NonEmptyString(),
                ConfigDef.Importance.MEDIUM, "eg : logging-topic", GROUP_OTHER, offsetStorageGroupCounter++,
                ConfigDef.Width.NONE, TARGET_TOPIC);
        configDef.define(DISTRIBUTION_TYPE, ConfigDef.Type.STRING, OBJECT_HASH.name(),
                new ObjectDistributionStrategyValidator(), ConfigDef.Importance.MEDIUM,
                "Based on tasks.max config and the type of strategy selected, objects are processed in distributed"
                        + " way by Kafka connect workers, supported values : "
                        + Arrays.stream(DistributionType.values())
                                .map(DistributionType::value)
                                .collect(Collectors.joining(", ")),
                GROUP_OTHER, ++offsetStorageGroupCounter, ConfigDef.Width.NONE, DISTRIBUTION_TYPE);

        int sourcePollingConfigCounter = 0;

        configDef.define(MAX_POLL_RECORDS, ConfigDef.Type.INT, 500, ConfigDef.Range.atLeast(1),
                ConfigDef.Importance.MEDIUM, "Max poll records", GROUP_OTHER, ++sourcePollingConfigCounter,
                ConfigDef.Width.NONE, MAX_POLL_RECORDS);
        // KIP-298 Error Handling in Connect
        configDef.define(ERRORS_TOLERANCE, ConfigDef.Type.STRING, ErrorsTolerance.NONE.name(),
                new ErrorsToleranceValidator(), ConfigDef.Importance.MEDIUM,
                "Indicates to the connector what level of exceptions are allowed before the connector stops, supported values : none,all",
                GROUP_OTHER, ++sourcePollingConfigCounter, ConfigDef.Width.NONE, ERRORS_TOLERANCE);

        configDef.define(EXPECTED_MAX_MESSAGE_BYTES, ConfigDef.Type.INT, 1_048_588, ConfigDef.Importance.MEDIUM,
                "The largest record batch size allowed by Kafka config max.message.bytes", GROUP_OTHER,
                ++sourcePollingConfigCounter, ConfigDef.Width.NONE, EXPECTED_MAX_MESSAGE_BYTES);

        configDef.define(FILE_NAME_TEMPLATE_CONFIG, ConfigDef.Type.STRING, null, null, ConfigDef.Importance.MEDIUM,
                "The template for file names on S3. "
                        + "Supports `{{ variable }}` placeholders for substituting variables. "
                        + "Currently supported variables are `topic`, `partition`, and `start_offset` "
                        + "(the offset of the first record in the file). "
                        + "Only some combinations of variables are valid, which currently are:\n"
                        + "- `topic`, `partition`, `start_offset`."
                        + "There is also `*` only available when using `hash` distribution.",
                GROUP_OTHER, ++sourcePollingConfigCounter, ConfigDef.Width.LONG, FILE_NAME_TEMPLATE_CONFIG);

        return configDef;
    }

    @Override
    public void validate() {
        new SourcenameTemplateValidator(FILE_NAME_TEMPLATE_CONFIG, getDistributionType())
                .ensureValid(FILE_NAME_TEMPLATE_CONFIG, getSourceName());
    }

    public String getTargetTopic() {
        return cfg.getString(TARGET_TOPIC);
    }
    public String getSourceName() {
        return cfg.getString(FILE_NAME_TEMPLATE_CONFIG);
    }

    public int getMaxPollRecords() {
        return cfg.getInt(MAX_POLL_RECORDS);
    }

    public int getExpectedMaxMessageBytes() {
        return cfg.getInt(EXPECTED_MAX_MESSAGE_BYTES);
    }

    public ErrorsTolerance getErrorsTolerance() {
        return ErrorsTolerance.forName(cfg.getString(ERRORS_TOLERANCE));
    }

    public DistributionType getDistributionType() {
        return DistributionType.forName(cfg.getString(DISTRIBUTION_TYPE));
    }

    private static class ErrorsToleranceValidator implements ConfigDef.Validator {
        @Override
        public void ensureValid(final String name, final Object value) {
            final String errorsTolerance = (String) value;
            if (StringUtils.isNotBlank(errorsTolerance)) {
                // This will throw an Exception if not a valid value.
                ErrorsTolerance.forName(errorsTolerance);
            }
        }
    }

    private static class ObjectDistributionStrategyValidator implements ConfigDef.Validator {
        @Override
        public void ensureValid(final String name, final Object value) {
            final String objectDistributionStrategy = (String) value;
            if (StringUtils.isNotBlank(objectDistributionStrategy)) {
                // This will throw an Exception if not a valid value.
                DistributionType.forName(objectDistributionStrategy);
            }
        }
<<<<<<< HEAD

        @Override
        public String toString() {
            return "Must be one of: "
                    + Arrays.stream(DistributionType.values()).map(DistributionType::name).collect(Collectors.toList());
        }
=======
>>>>>>> fdf9eca9
    }
}<|MERGE_RESOLUTION|>--- conflicted
+++ resolved
@@ -143,14 +143,12 @@
                 DistributionType.forName(objectDistributionStrategy);
             }
         }
-<<<<<<< HEAD
 
         @Override
         public String toString() {
             return "Must be one of: "
                     + Arrays.stream(DistributionType.values()).map(DistributionType::name).collect(Collectors.toList());
         }
-=======
->>>>>>> fdf9eca9
+
     }
 }