--- conflicted
+++ resolved
@@ -95,12 +95,7 @@
      * by the inner record.
      */
     private Iterator<T> outer;
-<<<<<<< HEAD
-    /** The topic(s) which have been configured with the 'topics' configuration */
-    private final Optional<String> targetTopics;
-=======
-
->>>>>>> 760b05dd
+
     /** FileMatcher to match the name of the native item and extract the Context from it. */
     private final FileMatching fileMatching;
     /** The predicate which will determine if an native item should be assigned to this task for processing */
@@ -140,11 +135,7 @@
         this.transformer = transformer;
         this.taskId = sourceConfig.getTaskId() % maxTasks;
         this.taskAssignment = new TaskAssignment(distributionType.getDistributionStrategy(maxTasks));
-<<<<<<< HEAD
-        this.fileMatching = new FileMatching(new FilePatternUtils(sourceConfig.getSourcename()));
-=======
         this.fileMatching = new FileMatching(new FilePatternUtils(sourceConfig.getSourceName()));
->>>>>>> 760b05dd
         this.inner = Collections.emptyIterator();
         this.outer = Collections.emptyIterator();
         this.ringBuffer = new RingBuffer<>(sourceConfig.getRingBufferSize());
