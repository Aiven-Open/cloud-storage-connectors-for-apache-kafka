/*
 * Copyright 2024 Aiven Oy
 *
 * Licensed under the Apache License, Version 2.0 (the "License");
 * you may not use this file except in compliance with the License.
 * You may obtain a copy of the License at
 *
 * http://www.apache.org/licenses/LICENSE-2.0
 *
 * Unless required by applicable law or agreed to in writing, software
 * distributed under the License is distributed on an "AS IS" BASIS,
 * WITHOUT WARRANTIES OR CONDITIONS OF ANY KIND, either express or implied.
 * See the License for the specific language governing permissions and
 * limitations under the License.
 */

package io.aiven.kafka.connect.common.config;

import java.util.Arrays;
import java.util.Locale;
import java.util.Map;
<<<<<<< HEAD
=======
import java.util.stream.Collectors;
>>>>>>> 760b05dd

import org.apache.kafka.common.config.AbstractConfig;
import org.apache.kafka.common.config.ConfigDef;

import io.aiven.kafka.connect.common.source.input.InputFormat;

/**
 * Fragment to manage transformer configuration.
 */
public final class TransformerFragment extends ConfigFragment {
    private static final String TRANSFORMER_GROUP = "Transformer group";
    public static final String SCHEMA_REGISTRY_URL = "schema.registry.url";
    private static final String VALUE_CONVERTER_SCHEMA_REGISTRY_URL = "value.converter.schema.registry.url";
    public static final String INPUT_FORMAT_KEY = "input.format";
    public static final String SCHEMAS_ENABLE = "schemas.enable";
    public static final String TRANSFORMER_MAX_BUFFER_SIZE = "transformer.max.buffer.size";
    private static final int DEFAULT_MAX_BUFFER_SIZE = 4096;

    /**
     * Creates a Setter for this fragment.
     *
     * @param data
     *            the data map to modify.
     * @return the Setter
     */
    public static Setter setter(final Map<String, String> data) {
        return new Setter(data);
    }

    /**
     * Construct the ConfigFragment.
     *
     * @param cfg
     *            the configuration that this fragment is associated with.
     */
    public TransformerFragment(final AbstractConfig cfg) {
        super(cfg);
    }

    /**
     * Update the configuration definition with the properties for this fragment.
     *
     * @param configDef
     *            the configuration definition to update.
     * @return the updated configuration definition.
     */
    public static ConfigDef update(final ConfigDef configDef) {
        int transformerCounter = 0;
        configDef.define(SCHEMA_REGISTRY_URL, ConfigDef.Type.STRING, null, new ConfigDef.NonEmptyString(),
                ConfigDef.Importance.MEDIUM, "SCHEMA REGISTRY URL", TRANSFORMER_GROUP, ++transformerCounter,
                ConfigDef.Width.NONE, SCHEMA_REGISTRY_URL);
        configDef.define(VALUE_CONVERTER_SCHEMA_REGISTRY_URL, ConfigDef.Type.STRING, null,
                new ConfigDef.NonEmptyString(), ConfigDef.Importance.MEDIUM, "SCHEMA REGISTRY URL", TRANSFORMER_GROUP,
                ++transformerCounter, ConfigDef.Width.NONE, VALUE_CONVERTER_SCHEMA_REGISTRY_URL);
        configDef.define(INPUT_FORMAT_KEY, ConfigDef.Type.STRING, InputFormat.BYTES.getValue(),
<<<<<<< HEAD
                new ConfigDef.NonEmptyString(), ConfigDef.Importance.MEDIUM,
                "Input format of messages read from source avro/json/parquet/bytes", TRANSFORMER_GROUP,
                ++transformerCounter, ConfigDef.Width.NONE, INPUT_FORMAT_KEY);
=======
                new InputFormatValidator(), ConfigDef.Importance.MEDIUM, "Input format of messages read from source",
                TRANSFORMER_GROUP, transformerCounter++, ConfigDef.Width.NONE, INPUT_FORMAT_KEY);
>>>>>>> 760b05dd
        configDef.define(TRANSFORMER_MAX_BUFFER_SIZE, ConfigDef.Type.INT, DEFAULT_MAX_BUFFER_SIZE,
                ConfigDef.Range.between(1, Integer.MAX_VALUE), ConfigDef.Importance.MEDIUM,
                "Max Size of the byte buffer when using the BYTE Transformer", TRANSFORMER_GROUP, ++transformerCounter,
                ConfigDef.Width.NONE, TRANSFORMER_MAX_BUFFER_SIZE);

        return configDef;
    }

    /**
     * Gets the input format for the transformer.
     *
     * @return the Input format for the
     */
    public InputFormat getInputFormat() {
        return InputFormat.valueOf(cfg.getString(INPUT_FORMAT_KEY).toUpperCase(Locale.ROOT));
    }

    /**
     * Get the schema registry URL.
     *
     * @return the schema registry URL
     */
    public String getSchemaRegistryUrl() {
        return cfg.getString(SCHEMA_REGISTRY_URL);
    }

    /**
     * Gets the maximum buffer size for the BYTE input.
     *
     * @return the maximum buffer size fo the BYTE input.
     */
    public int getTransformerMaxBufferSize() {
        return cfg.getInt(TRANSFORMER_MAX_BUFFER_SIZE);
    }

<<<<<<< HEAD
=======
    public static class InputFormatValidator extends ConfigDef.NonEmptyString {

        @Override
        public void ensureValid(final String name, final Object value) {
            super.ensureValid(name, value);
            final String inputFormat = value.toString().toUpperCase(Locale.ROOT);
            try {
                InputFormat.valueOf(inputFormat);
            } catch (final IllegalArgumentException e) {
                throw new ConfigException(name, value, "String must be one of " + this);
            }
        }

        @Override
        public String toString() {
            return Arrays.stream(InputFormat.values())
                    .map(f -> "'" + f.getValue() + "'")
                    .collect(Collectors.joining(", "));
        }
    }
>>>>>>> 760b05dd
    /**
     * The setter for the TransformerFragment
     */
    public final static class Setter extends AbstractFragmentSetter<Setter> {
        /**
         * Constructor.
         *
         * @param data
         *            data to modify.
         */
        private Setter(final Map<String, String> data) {
            super(data);
        }

        /**
         * Sets the schema registry URL.
         *
         * @param schemaRegistryUrl
         *            the schema registry URL.
         * @return this
         */
        public Setter schemaRegistry(final String schemaRegistryUrl) {
            return setValue(SCHEMA_REGISTRY_URL, schemaRegistryUrl);
        }

        /**
         * Sets the schema registry for the value converter schema registry URL.
         *
         * @param valueConverterSchemaRegistryUrl
         *            the schema registry URL.
         * @return this
         */
        public Setter valueConverterSchemaRegistry(final String valueConverterSchemaRegistryUrl) {
            return setValue(VALUE_CONVERTER_SCHEMA_REGISTRY_URL, valueConverterSchemaRegistryUrl);
        }

        /**
         * Sets the input format.
         *
         * @param inputFormat
         *            the input format for the transformer.
         * @return this
         */
        public Setter inputFormat(final InputFormat inputFormat) {
            return setValue(INPUT_FORMAT_KEY, inputFormat.name());
        }

        /**
         * Sets the max buffer size for a BYTE transformer.
         *
         * @param maxBufferSize
         *            the maximum buffer size.
         * @return this
         */
        public Setter maxBufferSize(final int maxBufferSize) {
            return setValue(TRANSFORMER_MAX_BUFFER_SIZE, maxBufferSize);
        }
    }
}<|MERGE_RESOLUTION|>--- conflicted
+++ resolved
@@ -19,13 +19,11 @@
 import java.util.Arrays;
 import java.util.Locale;
 import java.util.Map;
-<<<<<<< HEAD
-=======
 import java.util.stream.Collectors;
->>>>>>> 760b05dd
 
 import org.apache.kafka.common.config.AbstractConfig;
 import org.apache.kafka.common.config.ConfigDef;
+import org.apache.kafka.common.config.ConfigException;
 
 import io.aiven.kafka.connect.common.source.input.InputFormat;
 
@@ -78,14 +76,8 @@
                 new ConfigDef.NonEmptyString(), ConfigDef.Importance.MEDIUM, "SCHEMA REGISTRY URL", TRANSFORMER_GROUP,
                 ++transformerCounter, ConfigDef.Width.NONE, VALUE_CONVERTER_SCHEMA_REGISTRY_URL);
         configDef.define(INPUT_FORMAT_KEY, ConfigDef.Type.STRING, InputFormat.BYTES.getValue(),
-<<<<<<< HEAD
-                new ConfigDef.NonEmptyString(), ConfigDef.Importance.MEDIUM,
-                "Input format of messages read from source avro/json/parquet/bytes", TRANSFORMER_GROUP,
-                ++transformerCounter, ConfigDef.Width.NONE, INPUT_FORMAT_KEY);
-=======
                 new InputFormatValidator(), ConfigDef.Importance.MEDIUM, "Input format of messages read from source",
                 TRANSFORMER_GROUP, transformerCounter++, ConfigDef.Width.NONE, INPUT_FORMAT_KEY);
->>>>>>> 760b05dd
         configDef.define(TRANSFORMER_MAX_BUFFER_SIZE, ConfigDef.Type.INT, DEFAULT_MAX_BUFFER_SIZE,
                 ConfigDef.Range.between(1, Integer.MAX_VALUE), ConfigDef.Importance.MEDIUM,
                 "Max Size of the byte buffer when using the BYTE Transformer", TRANSFORMER_GROUP, ++transformerCounter,
@@ -121,8 +113,6 @@
         return cfg.getInt(TRANSFORMER_MAX_BUFFER_SIZE);
     }
 
-<<<<<<< HEAD
-=======
     public static class InputFormatValidator extends ConfigDef.NonEmptyString {
 
         @Override
@@ -143,7 +133,6 @@
                     .collect(Collectors.joining(", "));
         }
     }
->>>>>>> 760b05dd
     /**
      * The setter for the TransformerFragment
      */
