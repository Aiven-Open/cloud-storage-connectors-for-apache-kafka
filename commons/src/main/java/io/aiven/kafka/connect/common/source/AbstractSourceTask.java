--- conflicted
+++ resolved
@@ -234,7 +234,6 @@
 
     /**
      * Equivalent to SourceRecord.equals() without the timestamp check. If the record is not in the queue it is added.
-<<<<<<< HEAD
      *
      * @param record
      *            the record to attempt to find.
@@ -263,36 +262,6 @@
      * available records from the iterator. If this method returns {@code false} the system will execute a backoff and
      * delay before attempting again.
      *
-=======
-     *
-     * @param record
-     *            the record to attempt to find.
-     * @return true if the record was found in the deduplicateQueue.
-     */
-    private boolean detectDuplicate(final SourceRecord record) {
-        for (final SourceRecord queuedRecord : deduplicateQueue) {
-            if (equalsNullCheck(record.kafkaPartition(), queuedRecord.kafkaPartition())
-                    && equalsNullCheck(record.topic(), queuedRecord.topic())
-                    && equalsNullCheck(record.keySchema(), queuedRecord.keySchema())
-                    && equalsNullCheck(record.key(), queuedRecord.key())
-                    && equalsNullCheck(record.valueSchema(), queuedRecord.valueSchema())
-                    && equalsNullCheck(record.value(), queuedRecord.value())
-                    && equalsNullCheck(record.headers(), queuedRecord.headers())
-                    && equalsNullCheck(record.sourcePartition(), queuedRecord.sourcePartition())
-                    && equalsNullCheck(record.sourceOffset(), queuedRecord.sourceOffset())) {
-                return true;
-            }
-        }
-        deduplicateQueue.add(record);
-        return false;
-    }
-
-    /**
-     * Try to add a SourceRecord to the results. This method is called by the implementationPollingThread to read
-     * available records from the iterator. If this method returns {@code false} the system will execute a backoff and
-     * delay before attempting again.
-     *
->>>>>>> 760b05dd
      * @return true if successful, false if the iterator is empty, returned a duplicate or other result that was not
      *         added to the queue.
      */
