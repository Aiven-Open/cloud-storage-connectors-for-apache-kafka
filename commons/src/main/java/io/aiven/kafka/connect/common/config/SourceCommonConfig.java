/*
 * Copyright 2024 Aiven Oy
 *
 * Licensed under the Apache License, Version 2.0 (the "License");
 * you may not use this file except in compliance with the License.
 * You may obtain a copy of the License at
 *
 * http://www.apache.org/licenses/LICENSE-2.0
 *
 * Unless required by applicable law or agreed to in writing, software
 * distributed under the License is distributed on an "AS IS" BASIS,
 * WITHOUT WARRANTIES OR CONDITIONS OF ANY KIND, either express or implied.
 * See the License for the specific language governing permissions and
 * limitations under the License.
 */

package io.aiven.kafka.connect.common.config;

import java.util.Map;

import org.apache.kafka.common.config.ConfigDef;

import io.aiven.kafka.connect.common.config.enums.ErrorsTolerance;
import io.aiven.kafka.connect.common.source.input.InputFormat;
import io.aiven.kafka.connect.common.source.input.Transformer;
import io.aiven.kafka.connect.common.source.input.TransformerFactory;
import io.aiven.kafka.connect.common.source.task.DistributionType;

public class SourceCommonConfig extends CommonConfig {

    private final TransformerFragment transformerFragment;
    private final SourceConfigFragment sourceConfigFragment;
<<<<<<< HEAD
    private final FileNameFragment fileNameFragment;
=======
>>>>>>> 4439e460

    public SourceCommonConfig(ConfigDef definition, Map<?, ?> originals) {// NOPMD
        super(definition, originals);
        // Construct Fragments
        transformerFragment = new TransformerFragment(this);
        sourceConfigFragment = new SourceConfigFragment(this);
<<<<<<< HEAD
        fileNameFragment = new FileNameFragment(this);
=======
>>>>>>> 4439e460

        validate(); // NOPMD ConstructorCallsOverridableMethod
    }

    private void validate() {
        transformerFragment.validate();
        sourceConfigFragment.validate();
<<<<<<< HEAD
        fileNameFragment.validateDistributionType(getDistributionType());
=======
>>>>>>> 4439e460
    }

    public InputFormat getInputFormat() {
        return transformerFragment.getInputFormat();
    }

    public String getSchemaRegistryUrl() {
        return transformerFragment.getSchemaRegistryUrl();
    }

    public String getTargetTopic() {
        return sourceConfigFragment.getTargetTopic();
    }

    public ErrorsTolerance getErrorsTolerance() {
        return sourceConfigFragment.getErrorsTolerance();
    }

    public DistributionType getDistributionType() {
        return sourceConfigFragment.getDistributionType();
    }

    public int getMaxPollRecords() {
        return sourceConfigFragment.getMaxPollRecords();
    }

    public Transformer getTransformer() {
        return TransformerFactory.getTransformer(transformerFragment.getInputFormat());
    }

    public int getTransformerMaxBufferSize() {
        return transformerFragment.getTransformerMaxBufferSize();
    }

    public String getSourceName() {
        return sourceConfigFragment.getSourceName();
    }

}<|MERGE_RESOLUTION|>--- conflicted
+++ resolved
@@ -30,20 +30,15 @@
 
     private final TransformerFragment transformerFragment;
     private final SourceConfigFragment sourceConfigFragment;
-<<<<<<< HEAD
     private final FileNameFragment fileNameFragment;
-=======
->>>>>>> 4439e460
+
 
     public SourceCommonConfig(ConfigDef definition, Map<?, ?> originals) {// NOPMD
         super(definition, originals);
         // Construct Fragments
         transformerFragment = new TransformerFragment(this);
         sourceConfigFragment = new SourceConfigFragment(this);
-<<<<<<< HEAD
         fileNameFragment = new FileNameFragment(this);
-=======
->>>>>>> 4439e460
 
         validate(); // NOPMD ConstructorCallsOverridableMethod
     }
@@ -51,10 +46,7 @@
     private void validate() {
         transformerFragment.validate();
         sourceConfigFragment.validate();
-<<<<<<< HEAD
         fileNameFragment.validateDistributionType(getDistributionType());
-=======
->>>>>>> 4439e460
     }
 
     public InputFormat getInputFormat() {
