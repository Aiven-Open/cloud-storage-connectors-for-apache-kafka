/*
 * Copyright 2024 Aiven Oy
 *
 * Licensed under the Apache License, Version 2.0 (the "License");
 * you may not use this file except in compliance with the License.
 * You may obtain a copy of the License at
 *
 * http://www.apache.org/licenses/LICENSE-2.0
 *
 * Unless required by applicable law or agreed to in writing, software
 * distributed under the License is distributed on an "AS IS" BASIS,
 * WITHOUT WARRANTIES OR CONDITIONS OF ANY KIND, either express or implied.
 * See the License for the specific language governing permissions and
 * limitations under the License.
 */

package io.aiven.kafka.connect.common.config;

import java.util.Map;

import org.apache.kafka.common.config.ConfigDef;

import io.aiven.kafka.connect.common.config.enums.ErrorsTolerance;
import io.aiven.kafka.connect.common.source.input.InputFormat;
import io.aiven.kafka.connect.common.source.input.Transformer;
import io.aiven.kafka.connect.common.source.input.TransformerFactory;
import io.aiven.kafka.connect.common.source.task.DistributionType;
import io.aiven.kafka.connect.common.templating.Template;

public class SourceCommonConfig extends CommonConfig {

    private final TransformerFragment transformerFragment;
    private final SourceConfigFragment sourceConfigFragment;
    private final OutputFormatFragment outputFormatFragment;

    public SourceCommonConfig(ConfigDef definition, Map<?, ?> originals) {// NOPMD
        super(definition, originals);
        // Construct Fragments
        transformerFragment = new TransformerFragment(this);
        sourceConfigFragment = new SourceConfigFragment(this);
        outputFormatFragment = new OutputFormatFragment(this);

        validate(); // NOPMD ConstructorCallsOverridableMethod
    }

    private void validate() {
        transformerFragment.validate();
        sourceConfigFragment.validate();
        outputFormatFragment.validate();
    }

    public InputFormat getInputFormat() {
        return transformerFragment.getInputFormat();
    }

    public String getSchemaRegistryUrl() {
        return transformerFragment.getSchemaRegistryUrl();
    }

    public String getTargetTopic() {
        return sourceConfigFragment.getTargetTopic();
    }

    public ErrorsTolerance getErrorsTolerance() {
        return sourceConfigFragment.getErrorsTolerance();
    }

    public DistributionType getDistributionType() {
        return sourceConfigFragment.getDistributionType();
    }

    public int getMaxPollRecords() {
        return sourceConfigFragment.getMaxPollRecords();
    }

    public Transformer getTransformer() {
        return TransformerFactory.getTransformer(transformerFragment.getInputFormat());
    }

    public int getTransformerMaxBufferSize() {
        return transformerFragment.getTransformerMaxBufferSize();
    }

<<<<<<< HEAD
    public Template getFilenameTemplate() {
        return fileNameFragment.getFilenameTemplate();
=======
    public String getSourcename() {
        return sourceConfigFragment.getSourceName();
>>>>>>> 4a4f89ba
    }

}<|MERGE_RESOLUTION|>--- conflicted
+++ resolved
@@ -25,7 +25,6 @@
 import io.aiven.kafka.connect.common.source.input.Transformer;
 import io.aiven.kafka.connect.common.source.input.TransformerFactory;
 import io.aiven.kafka.connect.common.source.task.DistributionType;
-import io.aiven.kafka.connect.common.templating.Template;
 
 public class SourceCommonConfig extends CommonConfig {
 
@@ -81,13 +80,8 @@
         return transformerFragment.getTransformerMaxBufferSize();
     }
 
-<<<<<<< HEAD
-    public Template getFilenameTemplate() {
-        return fileNameFragment.getFilenameTemplate();
-=======
     public String getSourcename() {
         return sourceConfigFragment.getSourceName();
->>>>>>> 4a4f89ba
     }
 
 }