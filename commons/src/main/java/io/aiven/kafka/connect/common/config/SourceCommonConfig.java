/*
 * Copyright 2024 Aiven Oy
 *
 * Licensed under the Apache License, Version 2.0 (the "License");
 * you may not use this file except in compliance with the License.
 * You may obtain a copy of the License at
 *
 * http://www.apache.org/licenses/LICENSE-2.0
 *
 * Unless required by applicable law or agreed to in writing, software
 * distributed under the License is distributed on an "AS IS" BASIS,
 * WITHOUT WARRANTIES OR CONDITIONS OF ANY KIND, either express or implied.
 * See the License for the specific language governing permissions and
 * limitations under the License.
 */

package io.aiven.kafka.connect.common.config;

import java.util.Map;

import org.apache.kafka.common.config.ConfigDef;

import io.aiven.kafka.connect.common.config.enums.ErrorsTolerance;
import io.aiven.kafka.connect.common.source.input.InputFormat;
import io.aiven.kafka.connect.common.source.input.Transformer;
import io.aiven.kafka.connect.common.source.input.TransformerFactory;
import io.aiven.kafka.connect.common.source.task.DistributionType;

public class SourceCommonConfig extends CommonConfig {

    private final TransformerFragment transformerFragment;
    private final SourceConfigFragment sourceConfigFragment;
    private final FileNameFragment fileNameFragment;

    public SourceCommonConfig(ConfigDef definition, Map<?, ?> originals) {// NOPMD
        super(definition, originals);
        // Construct Fragments
        transformerFragment = new TransformerFragment(this);
        sourceConfigFragment = new SourceConfigFragment(this);
        fileNameFragment = new FileNameFragment(this);
        validate(); // NOPMD ConstructorCallsOverridableMethod
    }

    private void validate() {
        transformerFragment.validate();
        sourceConfigFragment.validate();
        fileNameFragment.validateDistributionType(getDistributionType());
    }

    public InputFormat getInputFormat() {
        return transformerFragment.getInputFormat();
    }

    public String getSchemaRegistryUrl() {
        return transformerFragment.getSchemaRegistryUrl();
    }

    public String getTargetTopic() {
        return sourceConfigFragment.getTargetTopic();
    }

    public ErrorsTolerance getErrorsTolerance() {
        return sourceConfigFragment.getErrorsTolerance();
    }

    public DistributionType getDistributionType() {
        return sourceConfigFragment.getDistributionType();
    }

    public int getMaxPollRecords() {
        return sourceConfigFragment.getMaxPollRecords();
    }

    public Transformer getTransformer() {
        return TransformerFactory.getTransformer(transformerFragment.getInputFormat());
    }

    public int getTransformerMaxBufferSize() {
        return transformerFragment.getTransformerMaxBufferSize();
    }

<<<<<<< HEAD
    public String getSourcename() {
=======
    public String getSourceName() {
>>>>>>> 760b05dd
        return fileNameFragment.getSourceName();
    }

    public int getRingBufferSize() {
        return sourceConfigFragment.getRingBufferSize();
    }
}<|MERGE_RESOLUTION|>--- conflicted
+++ resolved
@@ -79,11 +79,7 @@
         return transformerFragment.getTransformerMaxBufferSize();
     }
 
-<<<<<<< HEAD
-    public String getSourcename() {
-=======
     public String getSourceName() {
->>>>>>> 760b05dd
         return fileNameFragment.getSourceName();
     }
 
