/*
 * Copyright 2024 Aiven Oy
 *
 * Licensed under the Apache License, Version 2.0 (the "License");
 * you may not use this file except in compliance with the License.
 * You may obtain a copy of the License at
 *
 * http://www.apache.org/licenses/LICENSE-2.0
 *
 * Unless required by applicable law or agreed to in writing, software
 * distributed under the License is distributed on an "AS IS" BASIS,
 * WITHOUT WARRANTIES OR CONDITIONS OF ANY KIND, either express or implied.
 * See the License for the specific language governing permissions and
 * limitations under the License.
 */

package io.aiven.kafka.connect.common.config;

import java.util.Map;

import org.apache.kafka.common.config.ConfigDef;

import io.aiven.kafka.connect.common.config.enums.ErrorsTolerance;
import io.aiven.kafka.connect.common.source.input.InputFormat;
import io.aiven.kafka.connect.common.source.input.Transformer;
import io.aiven.kafka.connect.common.source.input.TransformerFactory;
import io.aiven.kafka.connect.common.source.task.DistributionType;
import io.aiven.kafka.connect.common.templating.Template;

public class SourceCommonConfig extends CommonConfig {

    private final TransformerFragment transformerFragment;
    private final SourceConfigFragment sourceConfigFragment;
    private final OutputFormatFragment outputFormatFragment;

    public SourceCommonConfig(ConfigDef definition, Map<?, ?> originals) {// NOPMD
        super(definition, originals);
        // Construct Fragments
        transformerFragment = new TransformerFragment(this);
        sourceConfigFragment = new SourceConfigFragment(this);
        outputFormatFragment = new OutputFormatFragment(this);

        validate(); // NOPMD ConstructorCallsOverridableMethod
    }

    private void validate() {
        transformerFragment.validate();
        sourceConfigFragment.validate();
        outputFormatFragment.validate();
    }

    public InputFormat getInputFormat() {
        return transformerFragment.getInputFormat();
    }

    public String getSchemaRegistryUrl() {
        return transformerFragment.getSchemaRegistryUrl();
    }

    public String getTargetTopic() {
        return sourceConfigFragment.getTargetTopic();
    }

    public ErrorsTolerance getErrorsTolerance() {
        return sourceConfigFragment.getErrorsTolerance();
    }

    public DistributionType getDistributionType() {
        return sourceConfigFragment.getDistributionType();
    }

    public int getMaxPollRecords() {
        return sourceConfigFragment.getMaxPollRecords();
    }

    public Transformer getTransformer() {
        return TransformerFactory.getTransformer(transformerFragment.getInputFormat());
    }

    public int getTransformerMaxBufferSize() {
        return transformerFragment.getTransformerMaxBufferSize();
    }

<<<<<<< HEAD
    public String getSourcename() {
        return sourceConfigFragment.getSourceName();
=======
    public Template getFilenameTemplate() {
        return fileNameFragment.getFilenameTemplate();
>>>>>>> fdf9eca9
    }

}<|MERGE_RESOLUTION|>--- conflicted
+++ resolved
@@ -81,13 +81,9 @@
         return transformerFragment.getTransformerMaxBufferSize();
     }
 
-<<<<<<< HEAD
     public String getSourcename() {
         return sourceConfigFragment.getSourceName();
-=======
-    public Template getFilenameTemplate() {
-        return fileNameFragment.getFilenameTemplate();
->>>>>>> fdf9eca9
+
     }
 
 }