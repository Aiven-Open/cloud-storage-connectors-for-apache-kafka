/*
 * Copyright 2024 Aiven Oy
 *
 * Licensed under the Apache License, Version 2.0 (the "License");
 * you may not use this file except in compliance with the License.
 * You may obtain a copy of the License at
 *
 * http://www.apache.org/licenses/LICENSE-2.0
 *
 * Unless required by applicable law or agreed to in writing, software
 * distributed under the License is distributed on an "AS IS" BASIS,
 * WITHOUT WARRANTIES OR CONDITIONS OF ANY KIND, either express or implied.
 * See the License for the specific language governing permissions and
 * limitations under the License.
 */

package io.aiven.kafka.connect.common.config;

import java.util.Map;

import org.apache.kafka.common.config.ConfigDef;

import io.aiven.kafka.connect.common.config.enums.ErrorsTolerance;
import io.aiven.kafka.connect.common.source.input.InputFormat;
import io.aiven.kafka.connect.common.source.input.Transformer;
import io.aiven.kafka.connect.common.source.input.TransformerFactory;
import io.aiven.kafka.connect.common.source.task.DistributionType;
import io.aiven.kafka.connect.common.templating.Template;

public class SourceCommonConfig extends CommonConfig {

    private final TransformerFragment transformerFragment;
    private final SourceConfigFragment sourceConfigFragment;
    private final OutputFormatFragment outputFormatFragment;

    public SourceCommonConfig(ConfigDef definition, Map<?, ?> originals) {// NOPMD
        super(definition, originals);
        // Construct Fragments
        transformerFragment = new TransformerFragment(this);
        sourceConfigFragment = new SourceConfigFragment(this);
        outputFormatFragment = new OutputFormatFragment(this);

        validate(); // NOPMD ConstructorCallsOverridableMethod
    }

    private void validate() {
        transformerFragment.validate();
        sourceConfigFragment.validate();
        outputFormatFragment.validate();
    }

    public InputFormat getInputFormat() {
        return transformerFragment.getInputFormat();
    }

    public String getSchemaRegistryUrl() {
        return transformerFragment.getSchemaRegistryUrl();
    }

    public String getTargetTopic() {
        return sourceConfigFragment.getTargetTopic();
    }

    public ErrorsTolerance getErrorsTolerance() {
        return sourceConfigFragment.getErrorsTolerance();
    }

    public DistributionType getDistributionType() {
        return sourceConfigFragment.getDistributionType();
    }

    public int getMaxPollRecords() {
        return sourceConfigFragment.getMaxPollRecords();
    }

    public Transformer getTransformer() {
        return TransformerFactory.getTransformer(transformerFragment.getInputFormat());
    }

    public int getTransformerMaxBufferSize() {
        return transformerFragment.getTransformerMaxBufferSize();
    }

<<<<<<< HEAD
    public Template getFilenameTemplate() {
        return fileNameFragment.getFilenameTemplate();
=======
    public String getSourcename() {
        return sourceConfigFragment.getSourceName();
>>>>>>> 4a4f89ba
    }

}<|MERGE_RESOLUTION|>--- conflicted
+++ resolved
@@ -31,6 +31,7 @@
 
     private final TransformerFragment transformerFragment;
     private final SourceConfigFragment sourceConfigFragment;
+    private final FileNameFragment fileNameFragment;
     private final OutputFormatFragment outputFormatFragment;
 
     public SourceCommonConfig(ConfigDef definition, Map<?, ?> originals) {// NOPMD
@@ -38,6 +39,7 @@
         // Construct Fragments
         transformerFragment = new TransformerFragment(this);
         sourceConfigFragment = new SourceConfigFragment(this);
+        fileNameFragment = new FileNameFragment(this);
         outputFormatFragment = new OutputFormatFragment(this);
 
         validate(); // NOPMD ConstructorCallsOverridableMethod
@@ -46,6 +48,7 @@
     private void validate() {
         transformerFragment.validate();
         sourceConfigFragment.validate();
+        fileNameFragment.validate();
         outputFormatFragment.validate();
     }
 
@@ -81,13 +84,12 @@
         return transformerFragment.getTransformerMaxBufferSize();
     }
 
-<<<<<<< HEAD
+    public String getSourcename() {
+        return sourceConfigFragment.getSourceName();
+    }
+
     public Template getFilenameTemplate() {
         return fileNameFragment.getFilenameTemplate();
-=======
-    public String getSourcename() {
-        return sourceConfigFragment.getSourceName();
->>>>>>> 4a4f89ba
     }
 
 }