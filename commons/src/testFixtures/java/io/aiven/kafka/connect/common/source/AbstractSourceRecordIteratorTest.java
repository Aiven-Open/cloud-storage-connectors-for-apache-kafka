--- conflicted
+++ resolved
@@ -103,11 +103,7 @@
      * @return A configured AbstractSourceRecordIterator.
      */
     abstract protected AbstractSourceRecordIterator<K, N, O, T> createSourceRecordIterator(
-<<<<<<< HEAD
-            SourceCommonConfig mockConfig, OffsetManager<O> offsetManager, Transformer transformer);
-=======
             final SourceCommonConfig mockConfig, final OffsetManager<O> offsetManager, final Transformer transformer);
->>>>>>> 13aada58
 
     /**
      * Create a client mutator that will add testing data to the iterator under test.
@@ -171,11 +167,8 @@
 
         // verify empty is empty.
         createClientMutator().build();
-<<<<<<< HEAD
+
         final AbstractSourceRecordIterator<K, N, O, T> iterator = createSourceRecordIterator(mockConfig, offsetManager,
-=======
-        AbstractSourceRecordIterator<K, N, O, T> iterator = createSourceRecordIterator(mockConfig, offsetManager,
->>>>>>> 13aada58
                 transformer);
         assertThat(iterator).isExhausted();
         assertThatThrownBy(iterator::next).isInstanceOf(NoSuchElementException.class);
@@ -190,11 +183,8 @@
 
         // verify one data has one data
         createClientMutator().reset().addObject(key, ByteBuffer.wrap(data)).endOfBlock().build();
-<<<<<<< HEAD
+
         final AbstractSourceRecordIterator<K, N, O, T> iterator = createSourceRecordIterator(mockConfig, offsetManager,
-=======
-        AbstractSourceRecordIterator<K, N, O, T> iterator = createSourceRecordIterator(mockConfig, offsetManager,
->>>>>>> 13aada58
                 transformer);
         assertThat(iterator).hasNext();
         assertThat(iterator.next()).isNotNull();
@@ -210,11 +200,7 @@
 
         // verify empty is empty.
         createClientMutator().build();
-<<<<<<< HEAD
         final AbstractSourceRecordIterator<K, N, O, T> iterator = createSourceRecordIterator(mockConfig, offsetManager,
-=======
-        AbstractSourceRecordIterator<K, N, O, T> iterator = createSourceRecordIterator(mockConfig, offsetManager,
->>>>>>> 13aada58
                 transformer);
         assertThatThrownBy(iterator::next).isInstanceOf(NoSuchElementException.class);
     }
@@ -260,11 +246,8 @@
         final SourceCommonConfig config = mockSourceConfig(FILE_PATTERN, 0, 1, null);
         when(config.getTransformerMaxBufferSize()).thenReturn(4096);
         when(config.getInputFormat()).thenReturn(format);
-<<<<<<< HEAD
+
         final AbstractSourceRecordIterator<K, N, O, T> iterator = createSourceRecordIterator(config, offsetManager,
-=======
-        AbstractSourceRecordIterator<K, N, O, T> iterator = createSourceRecordIterator(config, offsetManager,
->>>>>>> 13aada58
                 transformer);
 
         // check first entry
@@ -337,11 +320,8 @@
         final SourceCommonConfig config = mockSourceConfig(FILE_PATTERN, 0, 1, null);
         when(config.getTransformerMaxBufferSize()).thenReturn(4096);
         when(config.getInputFormat()).thenReturn(InputFormat.BYTES);
-<<<<<<< HEAD
+
         final AbstractSourceRecordIterator<K, N, O, T> iterator = createSourceRecordIterator(config, offsetManager,
-=======
-        AbstractSourceRecordIterator<K, N, O, T> iterator = createSourceRecordIterator(config, offsetManager,
->>>>>>> 13aada58
                 transformer);
 
         // check first entry
