/*
 * Copyright 2024 Aiven Oy
 *
 * Licensed under the Apache License, Version 2.0 (the "License");
 * you may not use this file except in compliance with the License.
 * You may obtain a copy of the License at
 *
 * http://www.apache.org/licenses/LICENSE-2.0
 *
 * Unless required by applicable law or agreed to in writing, software
 * distributed under the License is distributed on an "AS IS" BASIS,
 * WITHOUT WARRANTIES OR CONDITIONS OF ANY KIND, either express or implied.
 * See the License for the specific language governing permissions and
 * limitations under the License.
 */

package io.aiven.kafka.connect.common.source;

import static org.assertj.core.api.Assertions.assertThat;
import static org.assertj.core.api.AssertionsForClassTypes.assertThatThrownBy;
import static org.mockito.ArgumentMatchers.anyCollection;
import static org.mockito.ArgumentMatchers.anyMap;
import static org.mockito.Mockito.mock;
import static org.mockito.Mockito.when;

import java.io.IOException;
import java.nio.ByteBuffer;
import java.nio.charset.StandardCharsets;
import java.util.ArrayList;
import java.util.Arrays;
import java.util.Collections;
import java.util.HashMap;
import java.util.LinkedList;
import java.util.List;
import java.util.Map;
import java.util.NoSuchElementException;
import java.util.Queue;

import org.apache.kafka.connect.source.SourceTaskContext;
import org.apache.kafka.connect.storage.OffsetStorageReader;

import io.aiven.kafka.connect.common.config.SourceCommonConfig;
import io.aiven.kafka.connect.common.format.AvroTestDataFixture;
import io.aiven.kafka.connect.common.format.JsonTestDataFixture;
import io.aiven.kafka.connect.common.format.ParquetTestDataFixture;
import io.aiven.kafka.connect.common.source.input.InputFormat;
import io.aiven.kafka.connect.common.source.input.Transformer;
import io.aiven.kafka.connect.common.source.input.TransformerFactory;
import io.aiven.kafka.connect.common.source.task.DistributionType;

import edu.umd.cs.findbugs.annotations.SuppressFBWarnings;
import org.apache.commons.lang3.tuple.Pair;
import org.junit.jupiter.api.BeforeEach;
import org.junit.jupiter.api.Test;
import org.junit.jupiter.params.ParameterizedTest;
import org.junit.jupiter.params.provider.Arguments;
import org.junit.jupiter.params.provider.MethodSource;

/**
 * A testing fixture that tests an {@link AbstractSourceRecordIterator} implementation.
 *
 * @param <N>
 *            The Native object type.
 * @param <K>
 *            The native key type.
 * @param <O>
 *            The OffsetManagerEntry type.
 * @param <T>
 *            The concrete implementation of the {@link AbstractSourceRecord} .
 */
public abstract class AbstractSourceRecordIteratorTest<K extends Comparable<K>, N, O extends OffsetManager.OffsetManagerEntry<O>, T extends AbstractSourceRecord<K, N, O, T>> {
    /** The offset manager */
    private OffsetManager<O> offsetManager;
    /** The key based on the file name */
    private K key;
    /** The file name for testing */
    private final static String FILE_NAME = "topic-00001-1741965423180.txt";
    /** The file pattern for the file name */
    public final static String FILE_PATTERN = "{{topic}}-{{partition}}-{{start_offset}}";

    // The abstract methods that must be implemented

    /**
     * Convert a string into the key value for the native object. In most cases the underlying system uses a string so
     * returning the {@code key} argument is appropriate. However, this method provides an opportunity to convert the
     * key into something that the native system would produce.
     *
     * @param key
     *            the key value as a string.
     * @return the native key equivalent of the {@code key} parameter.
     */
    abstract protected K createKFrom(String key);

    /**
     * Create the instance of the source record iterator to be tested.
     *
     * @param mockConfig
     *            A mock configuration returned by {@link #createMockedConfig()} with additional values added.
     * @param offsetManager
     *            A mock offset manager.
     * @param transformer
     *            The trnasformer to use for the test.
     * @return A configured AbstractSourceRecordIterator.
     */
<<<<<<< HEAD
    abstract protected AbstractSourceRecordIterator<N, K, O, T> createSourceRecordIterator(
=======
    abstract protected AbstractSourceRecordIterator<K, N, O, T> createSourceRecordIterator(
>>>>>>> 760b05dd
            SourceCommonConfig mockConfig, OffsetManager<O> offsetManager, Transformer transformer);

    /**
     * Create a client mutator that will add testing data to the iterator under test.
     *
     * @return A client mutator that will add testing data to the iterator under test.
     */
    abstract protected ClientMutator<N, K, ?> createClientMutator();

    /**
     * Create a mock instance of SourceCommonConfig that is appropriate for the iterator under test.
     *
     * @return A mock instance of SourceCommonConfig that is appropriate for the iterator under test.
     */
    abstract protected SourceCommonConfig createMockedConfig();

    // concrete methods.

    @BeforeEach
    public void setUp() {
        final SourceTaskContext sourceTaskContext = mock(SourceTaskContext.class);
        final OffsetStorageReader offsetStorageReader = mock(OffsetStorageReader.class);
        when(offsetStorageReader.offset(anyMap())).thenReturn(Collections.emptyMap());
        when(offsetStorageReader.offsets(anyCollection())).thenReturn(Collections.emptyMap());
        when(sourceTaskContext.offsetStorageReader()).thenReturn(offsetStorageReader);

        offsetManager = new OffsetManager<>(sourceTaskContext);
        key = createKFrom(FILE_NAME);
    }

    /**
     * Create a mock SourceCOnfig with our necessary items added.
     *
     * @param filePattern
     *            The file pattern to match.
     * @param taskId
     *            the task ID for the config.
     * @param maxTasks
     *            The maximum tasks for the config.
     * @param targetTopic
     *            the topic for the config.
     * @return A mock SourceCommonConfig that contains the necessary data for the iterator under test.
     */
    protected SourceCommonConfig mockSourceConfig(final String filePattern, final int taskId, final int maxTasks,
            final String targetTopic) {
        final SourceCommonConfig mockConfig = createMockedConfig();
        when(mockConfig.getDistributionType()).thenReturn(DistributionType.OBJECT_HASH);
        when(mockConfig.getTaskId()).thenReturn(taskId);
        when(mockConfig.getMaxTasks()).thenReturn(maxTasks);
        when(mockConfig.getTargetTopic()).thenReturn(targetTopic);
        when(mockConfig.getTransformerMaxBufferSize()).thenReturn(4096);
<<<<<<< HEAD
        when(mockConfig.getSourcename()).thenReturn(filePattern);
=======
        when(mockConfig.getSourceName()).thenReturn(filePattern);
>>>>>>> 760b05dd
        return mockConfig;
    }

    @ParameterizedTest(name = "{index} {0}")
    @MethodSource("inputFormatList")
    void testEmptyClientReturnsEmptyIterator(final InputFormat format, final byte[] ignore) throws Exception {
        final Transformer transformer = TransformerFactory.getTransformer(format);
        final SourceCommonConfig mockConfig = mockSourceConfig(FILE_PATTERN, 0, 1, null);
        when(mockConfig.getInputFormat()).thenReturn(format);

        // verify empty is empty.
        createClientMutator().build();
<<<<<<< HEAD
        final AbstractSourceRecordIterator<N, K, O, T> iterator = createSourceRecordIterator(mockConfig, offsetManager,
=======
        final AbstractSourceRecordIterator<K, N, O, T> iterator = createSourceRecordIterator(mockConfig, offsetManager,
>>>>>>> 760b05dd
                transformer);
        assertThat(iterator).isExhausted();
        assertThatThrownBy(iterator::next).isInstanceOf(NoSuchElementException.class);
    }

    @ParameterizedTest(name = "{index} {0}")
    @MethodSource("inputFormatList")
    void testOneObjectReturnsOneObject(final InputFormat format, final byte[] data) throws Exception {
        final Transformer transformer = TransformerFactory.getTransformer(format);
        final SourceCommonConfig mockConfig = mockSourceConfig(FILE_PATTERN, 0, 1, null);
        when(mockConfig.getInputFormat()).thenReturn(format);

        // verify one data has one data
        createClientMutator().reset().addObject(key, ByteBuffer.wrap(data)).endOfBlock().build();
<<<<<<< HEAD
        final AbstractSourceRecordIterator<N, K, O, T> iterator = createSourceRecordIterator(mockConfig, offsetManager,
=======
        final AbstractSourceRecordIterator<K, N, O, T> iterator = createSourceRecordIterator(mockConfig, offsetManager,
>>>>>>> 760b05dd
                transformer);
        assertThat(iterator).hasNext();
        assertThat(iterator.next()).isNotNull();
        assertThat(iterator).isExhausted();
        assertThatThrownBy(iterator::next).isInstanceOf(NoSuchElementException.class);
    }

    @Test
    void testThrowsExceptionWhenNextOnEmptyIterator() throws Exception {
        final Transformer transformer = TransformerFactory.getTransformer(InputFormat.BYTES);
        final SourceCommonConfig mockConfig = mockSourceConfig(FILE_PATTERN, 0, 1, null);
        when(mockConfig.getInputFormat()).thenReturn(InputFormat.BYTES);

        // verify empty is empty.
        createClientMutator().build();
<<<<<<< HEAD
        final AbstractSourceRecordIterator<N, K, O, T> iterator = createSourceRecordIterator(mockConfig, offsetManager,
=======
        final AbstractSourceRecordIterator<K, N, O, T> iterator = createSourceRecordIterator(mockConfig, offsetManager,
>>>>>>> 760b05dd
                transformer);
        assertThatThrownBy(iterator::next).isInstanceOf(NoSuchElementException.class);
    }

    /**
     * Generates the data for the parameterized tests. Creates iterator for each of the {@link InputFormat} types.
     *
     * @return the data for the parameterized tests.
     * @throws IOException
     *             on data creation error.
     */
    @SuppressWarnings("PMD.DataflowAnomalyAnalysis")
    static List<Arguments> inputFormatList() throws IOException {
        final List<Arguments> result = new ArrayList<>();
        byte[] bytes;
        for (final InputFormat format : InputFormat.values()) {
            switch (format) {
                case BYTES :
                    bytes = "Hello World".getBytes(StandardCharsets.UTF_8);
                    break;
                case AVRO :
                    bytes = AvroTestDataFixture.generateAvroData(1);
                    break;
                case JSONL :
                    bytes = JsonTestDataFixture.generateJsonRecs(1).getBytes(StandardCharsets.UTF_8);
                    break;
                case PARQUET :
                    bytes = ParquetTestDataFixture.generateParquetData("name", 1);
                    break;
                default :
                    throw new IllegalArgumentException("Unsupported format: " + format);
            }
            result.add(Arguments.of(format, bytes));
        }
        return result;
    }

    @ParameterizedTest(name = "{index} {0}")
    @MethodSource("multiInputFormatList")
    void testMultipleRecordsReturned(final InputFormat format, final byte[] data) throws Exception {
        createClientMutator().reset().addObject(key, ByteBuffer.wrap(data)).endOfBlock().build();
        final Transformer transformer = TransformerFactory.getTransformer(format);
        final SourceCommonConfig config = mockSourceConfig(FILE_PATTERN, 0, 1, null);
        when(config.getTransformerMaxBufferSize()).thenReturn(4096);
        when(config.getInputFormat()).thenReturn(format);
<<<<<<< HEAD
        final AbstractSourceRecordIterator<N, K, O, T> iterator = createSourceRecordIterator(config, offsetManager,
=======
        final AbstractSourceRecordIterator<K, N, O, T> iterator = createSourceRecordIterator(config, offsetManager,
>>>>>>> 760b05dd
                transformer);

        // check first entry
        assertThat(iterator.hasNext()).isTrue();
        T sourceRecord = iterator.next();
        assertThat(sourceRecord.getRecordCount()).isEqualTo(1);

        // check 2nd entry
        assertThat(iterator.hasNext()).isTrue();
        sourceRecord = iterator.next();
        assertThat(sourceRecord.getRecordCount()).isEqualTo(2);

        // check complete
        assertThat(iterator).isExhausted();
    }

    /**
     * Generates the data for the parameterized tests requiring more than one record. Creates iterator for each of the
     * {@link InputFormat} types.
     *
     * @return the data for the parameterized tests.
     * @throws IOException
     *             on data creation error.
     */
    @SuppressWarnings({ "PMD.DataflowAnomalyAnalysis", "PMD.AvoidInstantiatingObjectsInLoops" })
    static List<Arguments> multiInputFormatList() throws IOException {
        final List<Arguments> result = new ArrayList<>();
        byte[] bytes;
        for (final InputFormat format : InputFormat.values()) {
            switch (format) {
                case BYTES :
                    bytes = new byte[4096 * 2];
                    Arrays.fill(bytes, (byte) 5);
                    break;
                case AVRO :
                    bytes = AvroTestDataFixture.generateAvroData(2);
                    break;
                case JSONL :
                    bytes = JsonTestDataFixture.generateJsonRecs(2).getBytes(StandardCharsets.UTF_8);
                    break;
                case PARQUET :
                    bytes = ParquetTestDataFixture.generateParquetData("name", 2);
                    break;
                default :
                    throw new IllegalArgumentException("Unsupported format: " + format);
            }
            result.add(Arguments.of(format, bytes));
        }
        return result;
    }

    /**
     * This test sends 6000 bytes to a ByteArrayTransformer that only returns 4096 byte blocks, so this test should
     * return 2 results.
     *
     * @throws Exception
     *             if data can not be created.
     */
    @SuppressWarnings("PMD.DataflowAnomalyAnalysis")
    @Test
    void testIteratorProcessesMultipleObjectsFromByteArrayTransformer() throws Exception {
        final int byteArraySize = 6000;
        final byte[] testData = new byte[byteArraySize];
        for (int i = 0; i < byteArraySize; i++) {
            testData[i] = ((Integer) i).byteValue();
        }
        createClientMutator().reset().addObject(key, ByteBuffer.wrap(testData)).endOfBlock().build();

        final Transformer transformer = TransformerFactory.getTransformer(InputFormat.BYTES);
        final SourceCommonConfig config = mockSourceConfig(FILE_PATTERN, 0, 1, null);
        when(config.getTransformerMaxBufferSize()).thenReturn(4096);
        when(config.getInputFormat()).thenReturn(InputFormat.BYTES);
<<<<<<< HEAD
        final AbstractSourceRecordIterator<N, K, O, T> iterator = createSourceRecordIterator(config, offsetManager,
=======
        final AbstractSourceRecordIterator<K, N, O, T> iterator = createSourceRecordIterator(config, offsetManager,
>>>>>>> 760b05dd
                transformer);

        // check first entry
        assertThat(iterator.hasNext()).isTrue();
        T abstractSourceRecord = iterator.next();
        assertThat(abstractSourceRecord.getRecordCount()).isEqualTo(1);
        byte[] value = (byte[]) abstractSourceRecord.getValue().value();
        assertThat(value).as("Initial block match the first 4096 bytes").isEqualTo(Arrays.copyOf(testData, 4096));

        // check 2nd entry
        assertThat(iterator.hasNext()).isTrue();
        abstractSourceRecord = iterator.next();
        assertThat(abstractSourceRecord.getRecordCount()).isEqualTo(2);
        value = (byte[]) abstractSourceRecord.getValue().value();
        assertThat(value).as("Second block should match the remaining bytes")
                .isEqualTo(Arrays.copyOfRange(testData, 4096, 6000));

        // check complete
        assertThat(iterator).isExhausted();
    }

    /**
     * A mutator of the mocked client used by the iterator under test.
     * <p>
     * Most client implementations return a list of objects that are available, often with paging. They also are able to
     * detect new data stored on the system while the iterator is running. This framework allows us to test the
     * interaction of the iterator with the client.
     * </p>
     * <p>
     * The data is stored in blocks. A block is the data returned from a single query to the client. A block comprises
     * zero or more native objects. Testing code adds native objects to the mutator. When {@link #build} or
     * {@link #endOfBlock} is called the current objects and associated data are added to the block queue.
     * </p>
     * <p>
     * A standard usage pattern for the ClientMutator is:
     * </p>
     * <ul>
     * <li>create a Mutator</li>
     * <li>add 3 objects</li>
     * <li>mark end of block</li>
     * <li>mark end of block again</li>
     * <li>add 2 object</li>
     * <li>call {@link #build}</li>
     * </ul>
     * <p>
     * this will result in an iterator that does the following:
     * </p>
     * <ul>
     * <li>returns {@code true} to {@code hasNext}</li>
     * <li>returns the 3 objects via the {@code next} call before returning {@code false} to {@code hasNext}.</li>
     * <li>returns {@code false} to {@code hasNext} again</li>
     * <li>returns {@code true} to {@code hasNext}</li>
     * <li>returns the 2 objects via the {@code next} call before returning {@code false} to {@code hasNext}.</li>
     * <li>returns {@code false} to {@code hasNext} thereafter</li>
     * </ul>
     * </p>
     * <p>
     * For an example see the SourceRecordIteratorTest in the s3-source-connector.
     * </p>
     *
     * @param <N>
     *            The native object type the native object type.
     * @param <K>
     *            the key the native key.
     * @param <T>
     *            the concrete Mutator class.
     *
     */
    @SuppressFBWarnings({ "EI_EXPOSE_REP", "EI_EXPOSE_REP2" })
    abstract public static class ClientMutator<N, K extends Comparable<K>, T extends ClientMutator<N, K, T>> {
        /**
         * A queue of native objects and associated data.
         */
        protected Queue<Pair<List<N>, Map<K, ByteBuffer>>> blocks = new LinkedList<>();
        /**
         * The list of native objects found in a single block.
         */
        protected List<N> objects = new ArrayList<>();
        /**
         * The map of object keys to data.
         */
        private Map<K, ByteBuffer> data = new HashMap<>();

        /**
         * Create an object of type N. May be a mock object.
         *
         * @param key
         *            the Key for the object.
         * @param data
         *            the data to associate with the object.
         * @return An object of type N.
         */
        abstract protected N createObject(K key, ByteBuffer data);

        /**
         * Extracts the blocks from the mutator and creates a client that will return the blocks in order on calls to
         * the methods to get the available record information. The client should be implemented in the concrete test
         * class and need not be exposed here.
         */
        abstract public void build();

        /**
         * Gets the data for the specified key from the data map.
         *
         * @param key
         *            the key to retrieve.
         * @return the data associated with the key or {@code null}.
         */
        final protected ByteBuffer getData(final K key) {
            return data.get(key);
        }

        /**
         * Dequeue a block of data.
         */
        final protected void dequeueBlock() {
            if (blocks.isEmpty()) {
                reset();
            } else {
                final Pair<List<N>, Map<K, ByteBuffer>> pair = blocks.remove();
                objects = pair.getLeft();
                data = pair.getRight();
            }
        }

        /**
         * Adds an object to the block.
         *
         * @param key
         *            the key for the native object.
         * @param data
         *            the data for the native object. String is converted to bytes using UTF-8 encoding.
         * @return this.
         */
        final public T addObject(final K key, final String data) {
            return addObject(key, ByteBuffer.wrap(data.getBytes(StandardCharsets.UTF_8)));
        }

        /**
         * Adds an object to the block.
         *
         * @param key
         *            the key for the native object.
         * @param data
         *            the data for the native object.
         * @return this.
         */
        final public T addObject(final K key, final ByteBuffer data) {
            objects.add(createObject(key, data));
            this.data.put(key, data);
            return (T) this;
        }

        /**
         * Mark the end of a block and the start of a new one.
         *
         * @return this.
         */
        final public T endOfBlock() {
            blocks.add(Pair.of(objects, data));
            return reset();
        }

        /**
         * reset the objects and data to their empty state. Does not remove already generated blocks.
         *
         * @return this.
         */
        final public T reset() {
            objects = new ArrayList<>();
            data = new HashMap<>();
            return (T) this;
        }
    }
}<|MERGE_RESOLUTION|>--- conflicted
+++ resolved
@@ -102,11 +102,7 @@
      *            The trnasformer to use for the test.
      * @return A configured AbstractSourceRecordIterator.
      */
-<<<<<<< HEAD
-    abstract protected AbstractSourceRecordIterator<N, K, O, T> createSourceRecordIterator(
-=======
     abstract protected AbstractSourceRecordIterator<K, N, O, T> createSourceRecordIterator(
->>>>>>> 760b05dd
             SourceCommonConfig mockConfig, OffsetManager<O> offsetManager, Transformer transformer);
 
     /**
@@ -158,11 +154,7 @@
         when(mockConfig.getMaxTasks()).thenReturn(maxTasks);
         when(mockConfig.getTargetTopic()).thenReturn(targetTopic);
         when(mockConfig.getTransformerMaxBufferSize()).thenReturn(4096);
-<<<<<<< HEAD
-        when(mockConfig.getSourcename()).thenReturn(filePattern);
-=======
         when(mockConfig.getSourceName()).thenReturn(filePattern);
->>>>>>> 760b05dd
         return mockConfig;
     }
 
@@ -175,11 +167,7 @@
 
         // verify empty is empty.
         createClientMutator().build();
-<<<<<<< HEAD
-        final AbstractSourceRecordIterator<N, K, O, T> iterator = createSourceRecordIterator(mockConfig, offsetManager,
-=======
         final AbstractSourceRecordIterator<K, N, O, T> iterator = createSourceRecordIterator(mockConfig, offsetManager,
->>>>>>> 760b05dd
                 transformer);
         assertThat(iterator).isExhausted();
         assertThatThrownBy(iterator::next).isInstanceOf(NoSuchElementException.class);
@@ -194,11 +182,7 @@
 
         // verify one data has one data
         createClientMutator().reset().addObject(key, ByteBuffer.wrap(data)).endOfBlock().build();
-<<<<<<< HEAD
-        final AbstractSourceRecordIterator<N, K, O, T> iterator = createSourceRecordIterator(mockConfig, offsetManager,
-=======
         final AbstractSourceRecordIterator<K, N, O, T> iterator = createSourceRecordIterator(mockConfig, offsetManager,
->>>>>>> 760b05dd
                 transformer);
         assertThat(iterator).hasNext();
         assertThat(iterator.next()).isNotNull();
@@ -214,11 +198,7 @@
 
         // verify empty is empty.
         createClientMutator().build();
-<<<<<<< HEAD
-        final AbstractSourceRecordIterator<N, K, O, T> iterator = createSourceRecordIterator(mockConfig, offsetManager,
-=======
         final AbstractSourceRecordIterator<K, N, O, T> iterator = createSourceRecordIterator(mockConfig, offsetManager,
->>>>>>> 760b05dd
                 transformer);
         assertThatThrownBy(iterator::next).isInstanceOf(NoSuchElementException.class);
     }
@@ -264,11 +244,7 @@
         final SourceCommonConfig config = mockSourceConfig(FILE_PATTERN, 0, 1, null);
         when(config.getTransformerMaxBufferSize()).thenReturn(4096);
         when(config.getInputFormat()).thenReturn(format);
-<<<<<<< HEAD
-        final AbstractSourceRecordIterator<N, K, O, T> iterator = createSourceRecordIterator(config, offsetManager,
-=======
         final AbstractSourceRecordIterator<K, N, O, T> iterator = createSourceRecordIterator(config, offsetManager,
->>>>>>> 760b05dd
                 transformer);
 
         // check first entry
@@ -341,11 +317,7 @@
         final SourceCommonConfig config = mockSourceConfig(FILE_PATTERN, 0, 1, null);
         when(config.getTransformerMaxBufferSize()).thenReturn(4096);
         when(config.getInputFormat()).thenReturn(InputFormat.BYTES);
-<<<<<<< HEAD
-        final AbstractSourceRecordIterator<N, K, O, T> iterator = createSourceRecordIterator(config, offsetManager,
-=======
         final AbstractSourceRecordIterator<K, N, O, T> iterator = createSourceRecordIterator(config, offsetManager,
->>>>>>> 760b05dd
                 transformer);
 
         // check first entry
