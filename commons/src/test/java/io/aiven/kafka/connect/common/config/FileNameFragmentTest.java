--- conflicted
+++ resolved
@@ -39,11 +39,7 @@
 import org.junit.jupiter.params.provider.Arguments;
 import org.junit.jupiter.params.provider.MethodSource;
 
-<<<<<<< HEAD
-public class FileNameFragmentTest {// NOPMD
-=======
 class FileNameFragmentTest {
->>>>>>> 760b05dd
 
     @ParameterizedTest(name = "{index} {0}")
     @MethodSource("configDefSource")
@@ -238,21 +234,6 @@
     }
 
     @Test
-<<<<<<< HEAD
-    @SuppressWarnings("PMD.AvoidInstantiatingObjectsInLoops")
-    void compressionTypeTest() {
-        final ConfigDef configDef = FileNameFragment.update(new ConfigDef());
-        final FileNameFragment.Setter setter = FileNameFragment.setter(new HashMap<>());
-        for (final CompressionType compressionType : CompressionType.values()) {
-            setter.fileCompression(compressionType);
-            final FileNameFragment underTest = new FileNameFragment(new AbstractConfig(configDef, setter.data()));
-            assertThat(underTest.getCompressionType()).isEqualTo(compressionType);
-        }
-    }
-
-    @Test
-=======
->>>>>>> 760b05dd
     void maxRecordsTest() {
         final ConfigDef configDef = FileNameFragment.update(new ConfigDef());
         final FileNameFragment.Setter setter = FileNameFragment.setter(new HashMap<>());
