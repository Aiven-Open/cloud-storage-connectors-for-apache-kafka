--- conflicted
+++ resolved
@@ -36,11 +36,7 @@
 
   implementation(apache.commons.io)
   implementation(apache.commons.text)
-<<<<<<< HEAD
   implementation(apache.commons.collection4)
-=======
-  implementation(apache.commons.io)
->>>>>>> 4a4f89ba
 
   implementation(apache.parquet.avro) {
     exclude(group = "org.xerial.snappy", module = "snappy-java")
