--- conflicted
+++ resolved
@@ -29,15 +29,9 @@
 val testcontainersVersion by extra("1.20.6")
 val zstdVersion by extra("1.5.6-3")
 val wireMockVersion by extra("2.35.0")
-<<<<<<< HEAD
-val velocityCoreVersion by extra("2.4.1")
-val velocityToolsVersion by extra("3.1")
-val azureVersion by extra("12.29.0")
-=======
 val azureVersion by extra("12.30.0")
 val velocityCoreVersion by extra("2.4.1")
 val velocityToolsVersion by extra("3.1")
->>>>>>> 760b05dd
 
 dependencyResolutionManagement {
   versionCatalogs {
