--- conflicted
+++ resolved
@@ -43,11 +43,6 @@
           "hadoop-mapreduce-client-core",
           "org.apache.hadoop:hadoop-mapreduce-client-core:$hadoopVersion")
       library("parquet-avro", "org.apache.parquet:parquet-avro:$parquetVersion")
-<<<<<<< HEAD
-      library("parquet-tools", "org.apache.parquet:parquet-tools:$parquetVersion")
-      library("parquet-hadoop", "org.apache.parquet:parquet-hadoop:$parquetVersion")
-=======
->>>>>>> 95b8ff64
     }
     create("compressionlibs") {
       library("snappy", "org.xerial.snappy:snappy-java:$snappyVersion")
